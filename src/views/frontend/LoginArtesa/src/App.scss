--- conflicted
+++ resolved
@@ -399,133 +399,7 @@
 .animate-fadeIn {
   animation: fadeIn 0.5s ease-in-out;
 }
-<<<<<<< HEAD
-// Sidebar
-.sidebar {
-  width: 60px; /* Por defecto colapsado en móviles */
-  min-width: 60px;
-  height: 100vh;
-  background-color: #1e3a56;
-  color: #fff;
-  transition: width 0.3s ease;
-  top: 60px;
-  overflow-y: auto;
-  z-index: 100;
-  position: fixed; /* Asegurar que aparezca por encima del contenido */
-  left: 0; /* Esta propiedad para asegurar que siempre esté a la izquierda */
-  
-  @include breakpoint(lg) {
-    width: 250px;
-    min-width: 250px;
-  }
-  
-  &.expanded {
-    width: 250px; /* Cambiar de 60px a 250px */
-    min-width: 250px; /* Añadir esta propiedad */
-  }
-
-  &.collapsed {
-    width: 60px;
-    min-width: 60px;
-  }
-  
-  .menuTitle, .settingsTitle, .smallText {
-    display: block;
-    color: var(--white); /* Asegurar que el color sea blanco */
-    margin: 10px 15px;
-    font-size: 16px;
-    font-weight: 600;
-  }
-  
-  &:hover .menuTitle, 
-  &:hover .settingsTitle, 
-  &:hover .smallText {
-    display: block;
-  }
-  
-  .toggle-btn {
-    position: absolute;
-    top: 10px;
-    right: -15px;
-    background-color: var(--primary, #fbbf24);
-    color: white;
-    border-radius: 50%;
-    width: 30px;
-    height: 30px;
-    display: flex;
-    align-items: center;
-    justify-content: center;
-    border: none;
-    cursor: pointer;
-    transition: background-color 0.2s ease;
-    
-    &:hover {
-      background-color: var(--hover-color);
-      color: var(--black);
-    }
-  }
-  
-  /* Estilos para los elementos del menú */
-  .sidebar-menu {
-    width: 100%;
-    padding: 15px 0;
-    margin-top: 25px; /* Añadir margen superior para evitar solapamiento con el botón */
-    
-    ul {
-      padding-left: 0;
-      margin: 0;
-      list-style-type: none;
-      
-      li {
-        position: relative;
-        margin-bottom: 5px;
-        
-        button {
-          display: flex;
-          align-items: center;
-          width: 100%;
-          padding: 12px 15px;
-          background: none;
-          border: none;
-          text-align: left;
-          color: var(--white);
-          transition: background 0.3s ease;
-          
-          .menu-icon {
-            font-size: 18px;
-            min-width: 30px;
-            color: var(--white);
-          }
-          
-          .menu-text {
-            display: none;
-            margin-left: 10px;
-            white-space: nowrap;
-            color: var(--white); /* Asegurar color blanco para el texto */
-            transition: opacity 0.3s ease;
-          }
-          
-          &:hover {
-            background-color: rgba(255, 255, 255, 0.1);
-          }
-          
-          &.active {
-            background-color: rgba(255, 255, 255, 0.15);
-            border-left: 3px solid var(--accent-color);
-          }
-        }
-      }
-    }
-  }
-  
-  &:hover .sidebar-menu ul li button .menu-text {
-    opacity: 1;
-    display: inline; /* Asegurar que se muestre al hacer hover */
-  }
-  
-=======
-
->>>>>>> b7509320
+
   /* Separador opcional para el menú */
   .separator {
     margin: 10px 15px;
@@ -536,344 +410,4 @@
     }
   }
 
-<<<<<<< HEAD
-// Ajustar el contenido cuando el sidebar está expandido
-.sidebar:hover ~ .dashboard-layout .dashboard-content {
-  margin-left: 200px;
-}
-
-// Dashboard
-.dashboard {
-  display: flex;
-  flex-direction: column; /* En móviles, sidebar arriba y contenido abajo */
-  height: 100vh;
-  width: 100vw;
-  overflow: hidden;
-  padding-top: 60px;
-  
-  @include breakpoint(md) {
-    flex-direction: row; /* En tablets y escritorio, volver a layout horizontal */
-  }
-  
-  .dashboard-content {
-    flex: 1;
-    height: 100vh;
-    overflow-y: auto;
-    background-color: #f4f7fa;
-    display: flex;
-    flex-direction: column;
-    margin-left: 60px; /* Añadir esto para dejar espacio para el sidebar colapsado */
-    width: calc(100% - 60px); /* Asegurar que el ancho se ajuste */
-    transition: margin-left 0.3s ease, width 0.3s ease; /* Añadir transición */
-  
-    .main-content {
-      flex: 1;
-      padding: 1rem; /* Padding reducido para móviles */
-      overflow-x: hidden;
-      overflow-y: auto;
-      margin-top: 50px;
-      position: relative;
-      
-      @include breakpoint(md) {
-        padding: 1.5rem 2rem; /* Padding medio para tablets */
-      }
-      
-      @include breakpoint(lg) {
-        padding: 2rem 4rem; /* Padding original para escritorio */
-      }
-      
-      > div {
-        max-width: 1400px;
-        margin: 0 auto;
-        margin-bottom: 1rem;
-      }
-    
-    .sidebar-container {
-      width: 60px; /* Ancho inicial del sidebar */
-      transition: width var(--transition-default) ease;
-      
-      &.expanded {
-        margin-left: 250px;
-        width: calc(100% - 250px);
-      }
-    }
-    
-  }
-
-  
-  /* User profile section */
-  .user-profile-section {
-    display: flex;
-    justify-content: flex-end;
-    margin-bottom: 20px;
-  }
-  
-  .user-profile-info {
-    display: flex;
-    align-items: center;
-    cursor: pointer;
-    padding: 8px 16px;
-    border-radius: 8px;
-    background-color: #f8f9fa;
-    transition: background-color 0.3s;
-  }
-  
-  .user-profile-info:hover {
-    background-color: #e9ecef;
-  }
-  
-  .user-icon {
-    font-size: 2rem;
-    color: #6c757d;
-    margin-right: 10px;
-  }
-  
-  .user-details {
-    display: flex;
-    flex-direction: column;
-  }
-  
-  .user-name {
-    font-weight: 600;
-    color: #343a40;
-  }
-  
-  .profile-label {
-    font-size: 0.8rem;
-    color: #6c757d;
-  }
-  
-  /* Banner container */
-  .banner-container {
-    width: 100%;
-    margin-bottom: 20px;
-    border-radius: 12px;
-    overflow: hidden;
-    box-shadow: 0 4px 6px rgba(0, 0, 0, 0.1);
-  }
-  
-  .banner-container img {
-    width: 100%;
-    object-fit: cover;
-  }
-  
-  /* Welcome container */
-  .welcome-container {
-    margin-bottom: 20px;
-  }
-  
-  .welcome-container p {
-    margin-top: 10px;
-    color: #6c757d;
-  }
-  
-  /* Dashboard sections */
-  .dashboard-sections {
-    display: grid;
-    gap: 15px;
-    grid-template-columns: 1fr; /* Una columna por defecto para móviles */
-    
-    @include breakpoint(sm) {
-      grid-template-columns: repeat(2, 1fr); /* Dos columnas en pequeñas tablets */
-      gap: 15px;
-    }
-    
-    @include breakpoint(lg) {
-      grid-template-columns: repeat(3, 1fr); /* Tres columnas en desktop */
-      gap: 20px;
-    }
-  }
-  
-  .dashboard-page {
-    padding: 10px;
-    
-    @include breakpoint(md) {
-      padding: 15px;
-    }
-  }
-    
-    @include breakpoint(md) {
-      border-radius: var(--border-radius-lg);
-      padding: var(--spacing-lg);
-    }
-    
-    @include breakpoint(lg) {
-      border-radius: var(--border-radius-xl);
-      padding: var(--spacing-xl);
-    }
-  }
-  
-  .order-summary {
-    display: flex;
-    flex-direction: column;
-    gap: var(--spacing-sm);
-    margin-bottom: 1.5rem; /* Agregar espacio en dispositivos pequeños */
-    
-    @include breakpoint(md) {
-      flex-direction: row;
-      gap: var(--spacing-md);
-      margin-bottom: 2rem; /* Más espacio en dispositivos grandes */
-    }
-  }
-  
-  .summary-card {
-    background-color: #ffffff;
-    border-radius: 8px;
-    box-shadow: 0 4px 10px rgba(0,0,0,0.08);
-    border-left-width: 4px;
-    border-left-style: solid;
-    padding: 0.75rem; /* Padding reducido para móviles */
-    width: 100%;
-    transition: transform 0.2s ease, box-shadow 0.2s ease;
-    min-width: 0; /* Evitar desbordamiento */
-    
-    @include breakpoint(md) {
-      padding: 1rem; /* Padding original para escritorio */
-    }
-  
-    &:hover {
-      transform: translateY(-3px);
-      box-shadow: 0 6px 12px rgba(0,0,0,0.1);
-    }
-  
-    .card-content {
-      h3 {
-        font-size: 1rem;
-        color: #444;
-        margin-bottom: 0.3rem;
-      }
-      
-      .card-value {
-        font-size: 1.25rem; /* Tamaño reducido para móviles */
-        font-weight: bold;
-        color: #222;
-        white-space: nowrap;
-        overflow: hidden;
-        text-overflow: ellipsis;
-        
-        @include breakpoint(md) {
-          font-size: 1.5rem; /* Tamaño original para escritorio */
-        }
-      }
-  
-      .additional-info {
-        margin-top: 0.6rem;
-        display: flex;
-        gap: 0.5rem;
-        flex-wrap: wrap;
-  
-        .info-tag {
-          background-color: rgba(255, 193, 7, 0.15);
-          color: #d17c00;
-          border-radius: 12px;
-          padding: 0.25rem 0.75rem;
-          font-size: 0.75rem;
-        }
-      }
-    }
-  }
-  ::-webkit-scrollbar {
-    width: 8px;
-  }
-  
-  ::-webkit-scrollbar-track {
-    background: transparent;
-  }
-  
-  ::-webkit-scrollbar-thumb {
-    background-color: rgba(148, 163, 184, 0.6);
-    border-radius: 4px;
-  }
-  
-  ::-webkit-scrollbar-thumb:hover {
-    background-color: rgba(148, 163, 184, 0.9);
-  }
-}
-// Media queries para dispositivos móviles
-@media (max-width: 768px) {
-  .dashboard {
-    .dashboard-content {
-      margin-left: 0; /* En móviles, el contenido ocupa toda la pantalla */
-      width: 100%;
-      padding-left: 60px; /* En vez de margin, usamos padding para dejar espacio al sidebar */
-    }
-    
-    .sidebar {
-      z-index: 1000; /* Asegurar que esté por encima del contenido */
-      
-      &.expanded {
-        /* En móviles, cuando está expandido, se superpone al contenido */
-        box-shadow: 0 0 10px rgba(0, 0, 0, 0.1);
-      }
-    }
-  }
-}
-
-// Estilos para menú móvil
-.mobile-menu-btn {
-  display: none;
-  position: fixed;
-  top: 15px;
-  left: 15px;
-  z-index: 1100;
-  background: var(--primary-color);
-  color: white;
-  border: none;
-  border-radius: 4px;
-  padding: 8px 12px;
-  cursor: pointer;
-  
-  @media (max-width: 576px) {
-    display: block;
-  }
-}
-
-.mobile-menu-overlay {
-  position: fixed;
-  top: 0;
-  left: 0;
-  right: 0;
-  bottom: 0;
-  background-color: rgba(0,0,0,0.5);
-  z-index: 2000;
-  display: flex;
-  align-items: center;
-  justify-content: center;
-}
-
-.mobile-menu {
-  animation: slideIn 0.3s ease-out;
-  background: white;
-  border-radius: 8px;
-  width: 90%;
-  max-width: 300px;
-  padding: 20px;
-  max-height: 80vh;
-  overflow-y: auto;
-}
-
-@keyframes slideIn {
-  from {
-    transform: translateX(100%);
-  }
-  to {
-    transform: translateX(0);
-  }
-}
-/* Asegurarnos que el sidebar se muestre correctamente en desktop */
-@media (min-width: 769px) {
-.mobile-menu-btn {
-  display: none;
-}
-
-.dashboard {
-  flex-direction: row;
-}
-
-.sidebar {
-  display: block;
-}
-}
-=======
-// Dashboard
->>>>>>> b7509320
+// Dashboard