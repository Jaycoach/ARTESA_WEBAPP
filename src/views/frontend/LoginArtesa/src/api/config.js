// src/api/config.js
import axios from 'axios';

<<<<<<< HEAD
// Configura la URL base según el entorno
// const baseURL = import.meta.env.VITE_REACT_APP_API_URL || 'http://localhost:3000/api';
// Para usar con ngrok, comenta la línea anterior y descomenta la siguiente:
const baseURL = 'https://7878-105-74-0-29.ngrok-free.app/api';
=======
// Configura la URL base según el entorno 
const baseURL = import.meta.env.VITE_REACT_APP_API_URL || 'http://localhost:3000/api';
// Para usar con ngrok, comenta la línea anterior y descomenta la siguiente:
//const baseURL = 'https://7878-105-74-0-29.ngrok-free.app/api';
>>>>>>> 92384ada

console.log("API conectada a:", baseURL);

const API = axios.create({
  baseURL,
  headers: {
    'Content-Type': 'application/json',
<<<<<<< HEAD
     "ngrok-skip-browser-warning": "69420"
}
=======
    'ngrok-skip-browser-warning': '69420',
    'Bypass-Tunnel-Reminder': 'true'
    // Removed the problematic headers
  }
>>>>>>> 92384ada
});

// Interceptor para agregar el token a las peticiones
API.interceptors.request.use(
  (config) => {
    const token = localStorage.getItem('token');
    if (token) {
      config.headers.Authorization = `Bearer ${token}`;
    }
    return config;
  },
  (error) => {
    return Promise.reject(error);
  }
);

export default API;<|MERGE_RESOLUTION|>--- conflicted
+++ resolved
@@ -1,17 +1,10 @@
 // src/api/config.js
 import axios from 'axios';
 
-<<<<<<< HEAD
-// Configura la URL base según el entorno
-// const baseURL = import.meta.env.VITE_REACT_APP_API_URL || 'http://localhost:3000/api';
-// Para usar con ngrok, comenta la línea anterior y descomenta la siguiente:
-const baseURL = 'https://7878-105-74-0-29.ngrok-free.app/api';
-=======
 // Configura la URL base según el entorno 
 const baseURL = import.meta.env.VITE_REACT_APP_API_URL || 'http://localhost:3000/api';
 // Para usar con ngrok, comenta la línea anterior y descomenta la siguiente:
 //const baseURL = 'https://7878-105-74-0-29.ngrok-free.app/api';
->>>>>>> 92384ada
 
 console.log("API conectada a:", baseURL);
 
@@ -19,15 +12,10 @@
   baseURL,
   headers: {
     'Content-Type': 'application/json',
-<<<<<<< HEAD
-     "ngrok-skip-browser-warning": "69420"
-}
-=======
     'ngrok-skip-browser-warning': '69420',
     'Bypass-Tunnel-Reminder': 'true'
     // Removed the problematic headers
   }
->>>>>>> 92384ada
 });
 
 // Interceptor para agregar el token a las peticiones
