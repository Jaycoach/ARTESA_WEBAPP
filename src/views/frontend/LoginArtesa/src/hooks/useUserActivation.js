--- conflicted
+++ resolved
@@ -49,38 +49,6 @@
     try {
       isCheckingRef.current = true;
       setUserStatus(prev => ({ ...prev, loading: true }));
-<<<<<<< HEAD
-      
-      // 1. CORREGIDO: Verificar estado del usuario usando el endpoint correcto
-      const userResponse = await API.get(`/users/${user.id}`);
-      const userData = userResponse.data.data || userResponse.data;
-      
-      // CORREGIDO: Obtener isActive directamente del usuario
-      const isUserActive = userData.isActive !== undefined ? userData.isActive : userData.is_active;
-      
-      // 2. Verificar si el usuario tiene perfil de cliente
-      let hasProfile = false;
-      let profileData = null;
-      try {
-        const profileResponse = await API.get(`/client-profiles/user/${user.id}`);
-        profileData = profileResponse.data.data || profileResponse.data;
-        hasProfile = !!(profileData && (profileData.nit_number || profileData.nit));
-      } catch (profileError) {
-        console.log('Usuario sin perfil de cliente:', profileError.response?.status);
-        hasProfile = false;
-      }
-
-      // 3. Verificar si está pendiente de sincronización SAP (solo para admins)
-      let isPending = false;
-      try {
-          // Solo verificar si es administrador
-          if (userData.rol_id === 1) {
-              isPending = await sapSyncService.isUserPendingSync(user.id);
-          }
-      } catch (syncError) {
-          console.log('Error verificando estado de sync, continuando...', syncError.message);
-          isPending = false; // Asumir que no está pendiente si no se puede verificar
-=======
 
       if (authType === AUTH_TYPES.BRANCH && branch) {
         await validateBranchUser();
@@ -88,7 +56,6 @@
         await validatePrincipalUser();
       } else {
         throw new Error('Tipo de usuario no identificado');
->>>>>>> 7d8635c4
       }
 
     } catch (error) {
@@ -114,16 +81,6 @@
       const canCreate = !!(branchData.client_id && branchData.company_name);
 
       const newStatus = {
-<<<<<<< HEAD
-        isActive: Boolean(isUserActive),
-        hasClientProfile: hasProfile,
-        isPendingSync: isPending,
-        syncInProgress: isPending,
-        canCreateOrders: Boolean(isUserActive) && hasProfile, // Solo requiere usuario activo y perfil
-        loading: false,
-        lastChecked: new Date().toISOString(),
-        statusMessage: getStatusMessage(Boolean(isUserActive), hasProfile, isPending)
-=======
         isActive: true,
         hasClientProfile: true,
         isPendingSync: false, // ✅ BRANCH nunca está pendiente
@@ -148,49 +105,20 @@
         statusMessage: canCreate
           ? 'Tu sucursal está habilitada para crear pedidos'
           : 'Tu sucursal está en configuración'
->>>>>>> 7d8635c4
       };
 
       setUserStatus(newStatus);
       setError(null);
 
-<<<<<<< HEAD
-    } catch (error) {
-      console.error('Error checking user activation status:', error);
-      setError(error.response?.data?.message || error.message || 'Error al verificar estado del usuario');
-      setUserStatus(prev => ({
-        ...prev,
-        loading: false,
-        statusMessage: 'Error al verificar estado del usuario'
-      }));
-=======
       console.log('✅ Validación BRANCH completada:', {
         canCreate,
         isPendingSync: false // ✅ SIEMPRE FALSE para branch
       });
     } else {
       throw new Error('No se pudo obtener información de la sucursal');
->>>>>>> 7d8635c4
     }
   };
 
-<<<<<<< HEAD
-  // Función para obtener mensaje de estado
-  const getStatusMessage = (isActive, hasProfile, isPending) => {
-    if (!hasProfile) {
-      return 'Debes completar tu perfil de cliente para poder crear pedidos';
-    }
-    if (!isActive) {
-      return 'Tu cuenta no está activa. Contacta con el administrador para activar tu cuenta.';
-    }
-    if (hasProfile && isActive && !isPending) {
-      return 'Tu cuenta está activa y puedes crear pedidos';
-    }
-    if (hasProfile && isActive && isPending) {
-      return 'Tu cuenta está activa y puedes crear pedidos. Tu perfil está siendo sincronizado en segundo plano.';
-    }
-    return 'Tu cuenta está configurada correctamente';
-=======
   const validatePrincipalUser = async () => {
     const userId = user.id;
     console.log('👤 Validando usuario PRINCIPAL:', userId);
@@ -261,7 +189,6 @@
       console.error('❌ Error validating principal user:', error);
       throw error;
     }
->>>>>>> 7d8635c4
   };
 
   const activateUser = useCallback(async () => {
