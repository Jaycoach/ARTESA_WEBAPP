import * as React from 'react';
import { useState, useEffect } from 'react';
import { useNavigate, useLocation, Link } from "react-router-dom";
import { useAuth } from "../../hooks/useAuth";
import { useRecaptcha } from "../../hooks/useRecaptcha";
import { useFormValidation } from "../../hooks/useFormValidation";
import { useError } from "../../context/ErrorContext";
import FormErrorMessage from "../ui/FormErrorMessage";
import AuthTypeSelector from "./AuthTypeSelector";
import { AUTH_TYPES } from "../../constants/AuthTypes";
import BranchRegistrationForm from "./BranchRegistrationForm";

// Import Assets
import img from "../../LoginsAssets/principal_img.gif";
import logo from "../../LoginsAssets/logo_artesa_new.png";

// Import Icons
import { BsFillShieldLockFill, BsBuilding } from "react-icons/bs";
import { TiArrowRightOutline } from "react-icons/ti";
import { MdEmail, MdPhone, MdLocationOn } from "react-icons/md";

const Login = () => {
    const navigate = useNavigate();
    const location = useLocation();

    // Hook unificado de autenticación con funciones de sucursales
    const {
        isAuthenticated,
        authType: currentAuthType,
        login,
        clearError,
        isLoading: authLoading,
        error: authError,
        requestPasswordReset,
        checkBranchRegistration,
        registerBranch,
        isBranchVerifying,
        branchVerificationStatus,
        validateBranchEmail  // Reutilizada para verificación previa
    } = useAuth();

    const { generateRecaptchaToken, loading: recaptchaLoading, error: recaptchaError } = useRecaptcha();

    // Estados locales
    const [authType, setAuthType] = useState(AUTH_TYPES.USER);
    const [forgotPassword, setForgotPassword] = useState(false);

    // Validación de formulario
    const { values, setValues, validateField } = useFormValidation({
        mail: '',
        password: ''
    });
    const { errors, setFieldError, clearFieldError, clearAllErrors } = useError();

    const [generalError, setGeneralError] = useState('');
    const [loading, setLoading] = useState(false);
    const [resetEmail, setResetEmail] = useState("");
    const [resetMessage, setResetMessage] = useState("");

    // Estados para manejo de sucursales
    const [showBranchRegistration, setShowBranchRegistration] = useState(false);
    const [branchRegistrationEmail, setBranchRegistrationEmail] = useState('');
    const [isVerifyingBranch, setIsVerifyingBranch] = useState(false);
    const [branchFoundMessage, setBranchFoundMessage] = useState('');

    // Estados para verificación previa de email
    const [showEmailVerification, setShowEmailVerification] = useState(false);
    const [showPasswordField, setShowPasswordField] = useState(false);

    // Redirección automática para usuarios ya autenticados
    useEffect(() => {
        if (isAuthenticated && currentAuthType) {
            const from = location.state?.from?.pathname;
            const redirectPath = from && from !== '/login'
                ? from
                : currentAuthType === AUTH_TYPES.BRANCH ? '/dashboard-branch' : '/dashboard';

            navigate(redirectPath, { replace: true });
        }
    }, [isAuthenticated, currentAuthType, navigate, location.state]);

    // Sincronizar errores del contexto
    useEffect(() => {
        if (authError) {
            setGeneralError(authError);
        }
    }, [authError]);

    // Activar verificación previa al seleccionar Branch
    useEffect(() => {
        if (authType === AUTH_TYPES.BRANCH) {
            setShowEmailVerification(true);
            setShowPasswordField(false);
            setShowBranchRegistration(false);
        } else {
            setShowEmailVerification(false);
            setShowPasswordField(true);
        }
    }, [authType]);

    // Funciones de manejo de formularios
    const handleChange = (e) => {
        const { id, value } = e.target;
        setValues({ ...values, [id]: value });

        if (errors[id]) {
            clearFieldError(id);
        }

        if (generalError) {
            setGeneralError('');
            if (clearError) clearError();
        }
    };

    const handleBlur = (e) => {
        const { id, value } = e.target;
        const rules = id === 'mail' ? ['required', 'email'] : ['required'];
        const error = validateField(id, value, rules);

        if (error) {
            setFieldError(id, error);
        } else {
            clearFieldError(id);
        }
    };

    const handleInvalid = (e) => {
        e.preventDefault();
        const { id, value } = e.target;
        const rules = id === 'mail' ? ['required', 'email'] : ['required'];
        const error = validateField(id, value, rules);

        if (error) {
            setFieldError(id, error);
        }
    };

    const handleResetChange = (e) => {
        setResetEmail(e.target.value);
    };

    const handleAuthTypeChange = (newAuthType) => {
        setAuthType(newAuthType);
        setGeneralError('');
        if (clearError) clearError();
        clearAllErrors();

        // Limpiar estados de sucursales al cambiar tipo
        setShowBranchRegistration(false);
        setBranchRegistrationEmail('');
        setIsVerifyingBranch(false);
        setShowEmailVerification(newAuthType === AUTH_TYPES.BRANCH);
        setShowPasswordField(newAuthType !== AUTH_TYPES.BRANCH);
    };
    // Manejar el registro de sucursales
    const handleBranchRegistration = async (registrationData) => {
        try {
            setGeneralError('');

            const recaptchaToken = await generateRecaptchaToken('branch_registration');
            if (!recaptchaToken) {
                setGeneralError(recaptchaError || 'Error en verificación de seguridad');
                return;
            }

            // Completar registro de sucursal
            await registerBranch(registrationData, recaptchaToken);

            // Después del registro exitoso, intentar login automático
            const loginCredentials = {
                mail: registrationData.email,
                password: registrationData.password,
                recaptchaToken: await generateRecaptchaToken('login'),
            };

            const result = await login(loginCredentials, AUTH_TYPES.BRANCH);

            if (result.success) {
                setShowBranchRegistration(false);
                setBranchRegistrationEmail('');
                console.log('Registro y login de sucursal completados exitosamente');
            } else {
                setGeneralError('Registro completado. Por favor, inicia sesión manualmente.');
                setShowBranchRegistration(false);
                setBranchRegistrationEmail('');
                // Limpiar campos para login manual
                setValues({ mail: registrationData.email, password: '' });
                setShowPasswordField(true);
            }
        } catch (error) {
            console.error('Error en registro de sucursal:', error);
            const apiErrorMessage = extractApiErrorMessage(error);
            setGeneralError(apiErrorMessage);
        }
    };

    const handleEmailVerification = async (e) => {
        e.preventDefault();
        clearAllErrors();
        setGeneralError('');
        setBranchFoundMessage(''); // Limpiar mensaje previo

        // Validación inicial del email
        if (!values.mail || values.mail.trim() === '') {
            setFieldError('mail', 'El email es requerido');
            return;
        }

        const emailError = validateField('mail', values.mail, ['required', 'email']);
        if (emailError) {
            setFieldError('mail', emailError);
            return;
        }

        setIsVerifyingBranch(true);

        try {
            const result = await validateBranchEmail(values.mail);

            if (!result.success) {
                setGeneralError(result.error || 'Error validando email de sucursal');
                return;
            }

            const { isValid, branchInfo } = result;

            if (isValid && branchInfo) {
                // ESCENARIO 1: Sucursal encontrada y necesita completar registro
                if (branchInfo.needsRegistration === true && branchInfo.hasPassword === false) {
                    console.log(`✅ Sucursal "${branchInfo.branch_name}" encontrada - Requiere registro completo`);

                    // ✅ USAR setBranchFoundMessage
                    setBranchFoundMessage(`Sucursal "${branchInfo.branch_name}" encontrada. Completa el registro para continuar.`);

                    setBranchRegistrationEmail(values.mail);
                    setShowBranchRegistration(true);
                    setShowEmailVerification(false);
                    setGeneralError('');

                    return;
                }

                // ESCENARIO 2: Sucursal ya registrada y tiene contraseña
                else if (branchInfo.needsRegistration === false && branchInfo.hasPassword === true) {
                    console.log(`✅ Sucursal "${branchInfo.branch_name}" ya registrada - Solicitando contraseña`);

                    // ✅ USAR setBranchFoundMessage para este escenario también
                    setBranchFoundMessage(`Sucursal "${branchInfo.branch_name}" encontrada. Ingresa tu contraseña.`);

                    setShowPasswordField(true);
                    setShowEmailVerification(false);
                    setGeneralError('');

                    return;
                }

                // ESCENARIO 3: Estado inconsistente
                else {
                    console.error('Estado inconsistente de sucursal:', branchInfo);
                    setGeneralError(`Estado inconsistente de la sucursal "${branchInfo.branch_name}". Contacta soporte técnico.`);
                    return;
                }
            }

            else {
                setGeneralError('No se encontró una sucursal registrada con este email. Verifica el correo ingresado o contacta al administrador.');
                return;
            }

        } catch (error) {
            console.error('Error en verificación de email de sucursal:', error);

            const apiErrorMessage = extractApiErrorMessage(error);
            setGeneralError(apiErrorMessage);
        } finally {
            setIsVerifyingBranch(false);
        }
    };

    // Función de login principal
    const handleSubmit = async (e) => {
        e.preventDefault();
        clearAllErrors();
        setGeneralError('');
        if (clearError) clearError();

        let formValid = true;
        for (const [key, value] of Object.entries(values)) {
            const rules = key === 'mail' ? ['required', 'email'] : ['required'];
            const error = validateField(key, value, rules);
            if (error) {
                setFieldError(key, error);
                formValid = false;
            }
        }

        if (!formValid) return;

        setLoading(true);

        try {
<<<<<<< HEAD
            // CRÍTICO: Generar token justo antes del envío para evitar expiración
            console.log('[LOGIN] Generando token reCAPTCHA justo antes del envío...');
=======
            if (authType === AUTH_TYPES.BRANCH) {
                setIsVerifyingBranch(true);

                try {
                    const registrationStatus = await checkBranchRegistration(values.mail);

                    if (registrationStatus.needsRegistration && !registrationStatus.hasPassword) {
                        console.log('BRANCH: Sucursal necesita completar registro');
                        setBranchRegistrationEmail(values.mail);
                        setShowBranchRegistration(true);
                        setIsVerifyingBranch(false);
                        setLoading(false);
                        return;
                    }

                    if (!registrationStatus.needsRegistration && registrationStatus.hasPassword) {
                        console.log('BRANCH: Sucursal con credenciales, procediendo con login directo');
                    }
                } catch (branchError) {
                    const apiErrorMessage = extractApiErrorMessage(branchError);
                    setGeneralError(apiErrorMessage);
                    setIsVerifyingBranch(false);
                    setLoading(false);
                    return;
                } finally {
                    setIsVerifyingBranch(false);
                }
            }

>>>>>>> f95a7171
            const recaptchaToken = await generateRecaptchaToken('login');
            console.log('[LOGIN] Token reCAPTCHA obtenido:', recaptchaToken ? 'OK' : 'FAILED');
            if (!recaptchaToken) {
                setGeneralError(recaptchaError || 'Error en verificación de seguridad');
                return;
            }

            const credentials = {
                mail: values.mail,
                password: values.password,
                recaptchaToken,
            };

            console.log(`Intentando login como ${authType}:`, { email: credentials.mail });
            const result = await login(credentials, authType);

            if (result.success) {
                setGeneralError('');
                console.log(`Login exitoso como ${authType}`);
            } else {
                setGeneralError(result.error || 'Error en el login');
            }
        } catch (error) {
            console.error('Error en handleSubmit:', error);

            const apiErrorMessage = extractApiErrorMessage(error);
            setGeneralError(apiErrorMessage);
        } finally {
            setLoading(false);
            setIsVerifyingBranch(false);
        }
    };
    const extractApiErrorMessage = (error) => {
        // Prioridad 1: Mensaje específico de la API
        if (error.response?.data?.message) {
            return error.response.data.message;
        }

        // Prioridad 2: Mensaje del error de axios
        if (error.message) {
            return error.message;
        }

        // Prioridad 3: Mensaje genérico
        return 'Error desconocido en el servidor';
    };

    const handleCancelRegistration = () => {
        setShowBranchRegistration(false);
        setBranchRegistrationEmail('');
        setGeneralError('');
        setIsVerifyingBranch(false);
        if (clearError) clearError();

        // Volver al estado de verificación de email
        setShowEmailVerification(true);
        setShowPasswordField(false);

        console.log('Registro de sucursal cancelado - Volviendo a verificación de email');
    };

    const handleResetPassword = async (e) => {
        e.preventDefault();
        setResetMessage("");
        setGeneralError("");
        if (clearError) clearError();

        if (!resetEmail.trim() || !/\S+@\S+\.\S+/.test(resetEmail)) {
            setGeneralError("Ingrese un correo electrónico válido");
            return;
        }

        setLoading(true);

        try {
            const recaptchaToken = await generateRecaptchaToken('password_reset');
            if (!recaptchaToken) {
                setGeneralError(recaptchaError || 'Error en verificación de seguridad');
                return;
            }

            const response = await requestPasswordReset(resetEmail, recaptchaToken);
            setResetMessage(response.message || "Revisa tu correo para continuar.");
        } catch (error) {
            setGeneralError("No se pudo procesar la solicitud.");
        } finally {
            setLoading(false);
        }
    };

    const isCurrentlyLoading = loading || authLoading || recaptchaLoading || isVerifyingBranch || isBranchVerifying;


    return (
        <div className="min-h-screen flex items-center justify-center p-3 sm:p-4" style={{ backgroundColor: '#687e8d' }}>
            <div className="w-full max-w-4xl mx-auto bg-white rounded-xl shadow-2xl overflow-hidden">
                <div className="flex flex-col lg:flex-row min-h-[500px]">
                    <div className="lg:w-1/2 h-48 lg:min-h-[500px] relative">
                        <img
                            src={img}
                            alt="Artesa Panadería"
                            className="w-full h-full object-cover"
                        />

                        <div className="absolute bottom-0 left-0 right-0 p-3">
                            <div
                                className="bg-black/60 backdrop-blur-sm rounded-lg p-3 flex flex-col sm:flex-row items-center justify-between gap-2 text-xs sm:text-sm"
                                style={{ backdropFilter: 'blur(10px)' }}
                            >
                                <span className="text-white/90">¿No tienes cuenta?</span>
                                <button
                                    onClick={() => navigate("/register")}
                                    className="px-3 py-1.5 rounded-md text-xs font-medium text-white border border-white/30 hover:bg-white/20 transition-all duration-300"
                                    style={{ backgroundColor: 'rgba(71, 128, 144, 0.8)' }}
                                    disabled={isCurrentlyLoading}
                                >
                                    Registrarse
                                </button>
                                <span className="text-white/75">© 2025 Artesa</span>
                            </div>
                        </div>
                    </div>

                <div className="lg:w-1/2 p-4 sm:p-6 lg:p-8 bg-white flex items-start lg:items-center overflow-y-auto">
                        <div className="w-full max-w-sm mx-auto">
                            <div className="text-center mb-6">
                                <img
                                    src={logo}
                                    alt="Logo Artesa"
                                    className="h-16 mx-auto mb-4"
                                />
                                <h1 className="text-lg sm:text-xl font-bold text-gray-800 mb-2">
                                    {showBranchRegistration ? "Registro de Sucursal" :
                                        forgotPassword ? "Recuperar contraseña" : "¡Bienvenido!"}
                                </h1>
                                {!forgotPassword && !showBranchRegistration && (
                                    <p className="text-gray-600 text-xs sm:text-sm">Selecciona el tipo de acceso</p>
                                )}
                            </div>

                            {!showBranchRegistration && (
                                <div className="lg:hidden text-center mb-4">
                                    <div className="flex flex-col sm:flex-row items-center justify-center gap-2">
                                        <span className="text-xs text-gray-600">¿No tienes cuenta?</span>
                                        <button
                                            onClick={() => navigate("/register")}
                                            className="px-3 py-1.5 rounded-md text-xs font-medium text-white transition-all duration-300"
                                            style={{ backgroundColor: '#478090' }}
                                            disabled={isCurrentlyLoading}
                                        >
                                            Registrarse
                                        </button>
                                    </div>
                                </div>
                            )}

                            {showBranchRegistration ? (
                                <div className="space-y-3 max-w-sm mx-auto">
                                    {branchFoundMessage && (
                                        <div className="bg-green-50 border border-green-200 text-green-700 p-3 rounded-lg text-xs">
                                            <div className="flex items-center space-x-2">
                                                <div className="w-4 h-4 bg-green-500 rounded-full flex items-center justify-center">
                                                    <span className="text-white text-xs">✓</span>
                                                </div>
                                                <span>{branchFoundMessage}</span>
                                            </div>
                                        </div>
                                    )}
                                    <BranchRegistrationForm
                                        branchEmail={branchRegistrationEmail}
                                        onRegister={handleBranchRegistration}
                                        onCancel={handleCancelRegistration}
                                        loading={isCurrentlyLoading}
                                        error={generalError}
                                    />
                                </div>
                            ) : forgotPassword ? (
                                <form onSubmit={handleResetPassword} className="space-y-4">
                                    {resetMessage && (
                                        <div className="bg-green-50 border border-green-200 text-green-700 p-3 rounded-lg text-xs">
                                            {resetMessage}
                                        </div>
                                    )}

                                    {generalError && (
                                        <div className="bg-red-50 border border-red-200 text-red-700 p-3 rounded-lg text-xs">
                                            {generalError}
                                        </div>
                                    )}

                                    <div>
                                        <label htmlFor="resetEmail" className="block text-xs font-medium text-gray-700 mb-1">
                                            Correo Electrónico
                                        </label>
                                        <div className="relative">
                                            <div className="absolute inset-y-0 left-0 pl-3 flex items-center pointer-events-none">
                                                <MdEmail className="h-4 w-4 text-gray-400" />
                                            </div>
                                            <input
                                                type="email"
                                                id="resetEmail"
                                                placeholder="Ingrese su correo registrado"
                                                value={resetEmail}
                                                onChange={handleResetChange}
                                                required
                                                className="block w-full pl-9 pr-3 py-2 border border-gray-300 rounded-lg focus:outline-none focus:ring-2 focus:ring-blue-500 focus:border-transparent text-sm"
                                                style={{ backgroundColor: '#f6db8e' }}
                                                disabled={isCurrentlyLoading}
                                            />
                                        </div>
                                    </div>

                                    <button
                                        type="submit"
                                        className="w-full flex items-center justify-center space-x-2 py-2 px-4 rounded-lg text-sm font-medium text-white transition-all duration-200 hover:shadow-lg transform hover:-translate-y-0.5 disabled:opacity-50"
                                        style={{ backgroundColor: '#478090' }}
                                        disabled={isCurrentlyLoading}
                                    >
                                        <span>{isCurrentlyLoading ? "Enviando..." : "Enviar enlace"}</span>
                                        <TiArrowRightOutline className="h-4 w-4" />
                                    </button>

                                    <div className="text-center">
                                        <button
                                            type="button"
                                            onClick={() => setForgotPassword(false)}
                                            className="text-xs font-medium hover:underline"
                                            style={{ color: '#478090' }}
                                            disabled={isCurrentlyLoading}
                                        >
                                            ¿Recordaste tu contraseña? Inicia sesión aquí
                                        </button>
                                    </div>
                                </form>
                            ) : (
                                <form onSubmit={authType === AUTH_TYPES.BRANCH && showEmailVerification ? handleEmailVerification : handleSubmit} className="space-y-4" noValidate>
                                    <AuthTypeSelector
                                        selectedType={authType}
                                        onTypeChange={handleAuthTypeChange}
                                        disabled={isCurrentlyLoading}
                                        loading={isVerifyingBranch}
                                    />

                                    {isVerifyingBranch && authType === AUTH_TYPES.BRANCH && (
                                        <div className="bg-blue-50 border border-blue-200 text-blue-700 p-3 rounded-lg text-xs flex items-center space-x-2">
                                            <div className="w-4 h-4 border-2 border-blue-300 border-t-blue-600 rounded-full animate-spin"></div>
                                            <span>Verificando estado de la sucursal...</span>
                                        </div>
                                    )}

                                    {generalError && (
                                        <div className="bg-red-50 border border-red-200 text-red-700 p-3 rounded-lg text-xs">
                                            {generalError}
                                        </div>
                                    )}

                                    {generalError && generalError.includes('verificar tu correo') && (
                                        <div className="text-center">
                                            <Link
                                                to="/resend-verification"
                                                className="text-xs font-medium hover:underline"
                                                style={{ color: '#478090' }}
                                            >
                                                Reenviar correo de verificación
                                            </Link>
                                        </div>
                                    )}

                                    <div>
                                        <label htmlFor="mail" className="block text-xs font-medium text-gray-700 mb-1">
                                            Correo Electrónico
                                        </label>
                                        <div className="relative">
                                            <div className="absolute inset-y-0 left-0 pl-3 flex items-center pointer-events-none">
                                                <MdEmail className={`h-4 w-4 ${errors.mail ? 'text-red-500' :
                                                    values.mail && !errors.mail ? 'text-green-500' :
                                                        'text-gray-500'
                                                    }`} />
                                            </div>
                                            <input
                                                type="email"
                                                id="mail"
                                                name="mail"
                                                placeholder={authType === AUTH_TYPES.BRANCH ? "Correo de la sucursal" : "Escriba su correo electrónico"}
                                                value={values.mail}
                                                onChange={handleChange}
                                                onBlur={handleBlur}
                                                onInvalid={handleInvalid}
                                                required
                                                className={`block w-full pl-9 pr-9 py-2 border rounded-lg focus:outline-none focus:ring-2 focus:border-transparent text-sm ${errors.mail
                                                    ? 'border-red-500 focus:ring-red-500'
                                                    : values.mail && !errors.mail
                                                        ? 'border-green-500 focus:ring-green-500'
                                                        : 'border-gray-300 focus:ring-blue-500'
                                                    }`}
                                                style={{ backgroundColor: '#f6db8e' }}
                                                disabled={isCurrentlyLoading}
                                            />
                                            {values.mail && !errors.mail && (
                                                <div className="absolute inset-y-0 right-0 pr-3 flex items-center">
                                                    <span className="text-green-500 text-sm font-bold">✓</span>
                                                </div>
                                            )}
                                        </div>
                                        {errors.mail && <FormErrorMessage message={errors.mail} />}
                                    </div>

                                            {authType === AUTH_TYPES.BRANCH && showEmailVerification ? (
                                                <button
                                                    type="submit"
                                                    className="w-full flex items-center justify-center space-x-2 py-2 px-4 rounded-lg text-sm font-medium text-white transition-all duration-200 hover:shadow-lg transform hover:-translate-y-0.5 disabled:opacity-50 disabled:cursor-not-allowed disabled:transform-none"
                                                    style={{ backgroundColor: '#478090' }}
                                                    disabled={isCurrentlyLoading}
                                                >
                                                    <span>{isVerifyingBranch ? "Verificando email..." : "Verificar Email"}</span>
                                                    {!isCurrentlyLoading && <TiArrowRightOutline className="h-4 w-4" />}
                                                    {isCurrentlyLoading && <div className="w-4 h-4 border-2 border-white border-t-transparent rounded-full animate-spin"></div>}
                                                </button>
                                            ) : showPasswordField ? (
                                                <>
                                                    {/* ✅ AGREGAR MENSAJE DE CONFIRMACIÓN PARA PASSWORD FIELD */}
                                                    {branchFoundMessage && (
                                                        <div className="bg-green-50 border border-green-200 text-green-700 p-3 rounded-lg text-xs">
                                                            <div className="flex items-center space-x-2">
                                                                <div className="w-4 h-4 bg-green-500 rounded-full flex items-center justify-center">
                                                                    <span className="text-white text-xs">✓</span>
                                                                </div>
                                                                <span>{branchFoundMessage}</span>
                                                            </div>
                                                        </div>
                                                    )}

                                                    <div>
                                                        <label htmlFor="password" className="block text-xs font-medium text-gray-700 mb-1">
                                                            Contraseña
                                                        </label>
                                                <div className="relative">
                                                    <div className="absolute inset-y-0 left-0 pl-3 flex items-center pointer-events-none">
                                                        <BsFillShieldLockFill className={`h-4 w-4 ${errors.password ? 'text-red-500' :
                                                            values.password && !errors.password ? 'text-green-500' :
                                                                'text-gray-500'
                                                            }`} />
                                                    </div>
                                                    <input
                                                        type="password"
                                                        id="password"
                                                        name="password"
                                                        placeholder={authType === AUTH_TYPES.BRANCH ? "Contraseña de la sucursal" : "Escriba su contraseña"}
                                                        value={values.password}
                                                        onChange={handleChange}
                                                        onBlur={handleBlur}
                                                        onInvalid={handleInvalid}
                                                        required
                                                        className={`block w-full pl-9 pr-9 py-2 border rounded-lg focus:outline-none focus:ring-2 focus:border-transparent text-sm ${errors.password
                                                            ? 'border-red-500 focus:ring-red-500'
                                                            : values.password && !errors.password
                                                                ? 'border-green-500 focus:ring-green-500'
                                                                : 'border-gray-300 focus:ring-blue-500'
                                                            }`}
                                                        style={{ backgroundColor: '#f6db8e' }}
                                                        disabled={isCurrentlyLoading}
                                                    />
                                                    {values.password && !errors.password && (
                                                        <div className="absolute inset-y-0 right-0 pr-3 flex items-center">
                                                            <span className="text-green-500 text-sm font-bold">✓</span>
                                                        </div>
                                                    )}
                                                </div>
                                                {errors.password && <FormErrorMessage message={errors.password} />}
                                            </div>

                                            <button
                                                type="submit"
                                                className="w-full flex items-center justify-center space-x-2 py-2 px-4 rounded-lg text-sm font-medium text-white transition-all duration-200 hover:shadow-lg transform hover:-translate-y-0.5 disabled:opacity-50 disabled:cursor-not-allowed disabled:transform-none"
                                                style={{ backgroundColor: '#478090' }}
                                                disabled={isCurrentlyLoading}
                                            >
                                                <span>
                                                    {isVerifyingBranch ? "Verificando sucursal..." :
                                                        isCurrentlyLoading ? "Iniciando sesión..." :
                                                            authType === AUTH_TYPES.BRANCH ? "Acceder como Sucursal" : "Iniciar sesión"}
                                                </span>
                                                {!isCurrentlyLoading && <TiArrowRightOutline className="h-4 w-4" />}
                                                {isCurrentlyLoading && <div className="w-4 h-4 border-2 border-white border-t-transparent rounded-full animate-spin"></div>}
                                            </button>
                                        </>
                                    ) : null}

                                    <div className="text-center">
                                        <button
                                            type="button"
                                            onClick={() => setForgotPassword(true)}
                                            className="text-xs font-medium hover:underline"
                                            style={{ color: '#478090' }}
                                            disabled={isCurrentlyLoading}
                                        >
                                            ¿Olvidaste tu contraseña? Haz Clic Aquí
                                        </button>
                                    </div>
                                </form>
                            )}

                            <div className="lg:hidden text-center mt-4">
                                <span className="text-xs text-gray-500">© 2025 Artesa</span>
                            </div>
                        </div>
                    </div>
                </div>
            </div>
        </div>
    );
};

export default Login;<|MERGE_RESOLUTION|>--- conflicted
+++ resolved
@@ -300,10 +300,6 @@
         setLoading(true);
 
         try {
-<<<<<<< HEAD
-            // CRÍTICO: Generar token justo antes del envío para evitar expiración
-            console.log('[LOGIN] Generando token reCAPTCHA justo antes del envío...');
-=======
             if (authType === AUTH_TYPES.BRANCH) {
                 setIsVerifyingBranch(true);
 
@@ -333,7 +329,6 @@
                 }
             }
 
->>>>>>> f95a7171
             const recaptchaToken = await generateRecaptchaToken('login');
             console.log('[LOGIN] Token reCAPTCHA obtenido:', recaptchaToken ? 'OK' : 'FAILED');
             if (!recaptchaToken) {
