import React, { useState, useEffect } from "react";
import { useNavigate, useLocation } from "react-router-dom";
import "../../../App.scss";
<<<<<<< HEAD
=======
import { useAuth } from "../../../hooks/useAuth"; 
>>>>>>> 3b61c30d
import { 
  FaHome, 
  FaListAlt, 
  FaFileInvoiceDollar, 
  FaBoxes,
  FaCog,
  FaSignOutAlt,
  FaAngleLeft,
  FaAngleRight,
  FaTools // Icono para administración
} from "react-icons/fa";

const Sidebar = () => {
  const [collapsed, setCollapsed] = useState(true);
  const navigate = useNavigate();
  const location = useLocation();
  const { user, logout } = useAuth(); // Obtener el usuario y la función logout del contexto
  const [hasAdminAccess, setHasAdminAccess] = useState(false);
  
  // Verificar permisos de administración cuando cambia el usuario
  useEffect(() => {
    if (user) {
      console.log("User en Sidebar:", user);
      
      // Revisar todas las propiedades posibles donde podría estar el rol
      const role = user.role || user.rol;
      console.log("Propiedad role encontrada:", role, "Tipo:", typeof role);
      
      // Forzar acceso de administrador para depuración
      // Si uncommentas la siguiente línea, todos los usuarios tendrán acceso de administrador
      // const isAdmin = true;
      
      let isAdmin = false;
      
      // Verificar si tiene rol 1 o 3 (intentando múltiples formatos)
      if (role !== undefined && role !== null) {
        // Intentar convertir a número si es string
        const roleNumber = parseInt(role);
        console.log("Role convertido a número:", roleNumber);
        
        if (!isNaN(roleNumber)) {
          isAdmin = roleNumber === 1 || roleNumber === 3;
        } else {
          // Si la conversión falla, intentar comparar como string
          isAdmin = role === "1" || role === "3";
        }
      }
      
      // SOLUCIÓN ALTERNATIVA: Verificar por email o nombre del usuario
      // Esta es una solución temporal mientras se arregla el problema del rol
      if (!isAdmin && user.email) {
        // Aquí puedes colocar los correos de los administradores
        const adminEmails = ['admin@example.com', 'jonathan@example.com'];
        if (adminEmails.includes(user.email)) {
          isAdmin = true;
          console.log("Admin por correo electrónico");
        }
      }
      
      console.log("¿Tiene permisos de admin?:", isAdmin);
      
      // Habilitar depuración: forzar acceso para todos 
      // Descomenta esta línea para probar que la ruta funciona
      // setHasAdminAccess(true);
      
      // Configuración normal (comenta esta línea cuando uses la línea anterior)
      setHasAdminAccess(isAdmin);
    } else {
      setHasAdminAccess(false);
    }
  }, [user]);
  
  // Detectar la ruta activa para resaltar el menú correspondiente
  const isActive = (path) => {
    if (path === '/dashboard' && location.pathname === '/dashboard') {
      return true;
    }
    return location.pathname.startsWith(path);
  };
  
  const handleLogout = () => {
    // Usar la función logout del contexto
    logout();
    navigate("/"); // Redirigir a la página de inicio
  };

  return (
    <div
      className={`sidebar ${collapsed ? "collapsed" : ""}`}
      onMouseEnter={() => setCollapsed(false)}  
      onMouseLeave={() => setCollapsed(true)}
    >
      <button className="toggle-btn" onClick={() => setCollapsed(!collapsed)}>
        {collapsed ? <FaAngleRight /> : <FaAngleLeft />}
      </button>

      <div className="sidebar-menu">
        {!collapsed && <h3 className="menuTitle">Menú</h3>}
        <ul>
          <li>
            <button 
              className={isActive('/dashboard') && location.pathname === '/dashboard' ? 'active' : ''}
              onClick={() => navigate("/dashboard")}
            >
              <FaHome className="menu-icon" />
              <span className="menu-text">Inicio</span>
            </button>
          </li>
          <li>
            <button 
              className={isActive('/dashboard/orders') ? 'active' : ''}
              onClick={() => navigate("/dashboard/orders")}
            >
              <FaListAlt className="menu-icon" />
              <span className="menu-text">Pedidos</span>
            </button>
          </li>
          <li>
            <button 
              className={isActive('/dashboard/invoices') ? 'active' : ''}
              onClick={() => navigate("/dashboard/invoices")}
            >
              <FaFileInvoiceDollar className="menu-icon" />
              <span className="menu-text">Facturas</span>
            </button>
          </li>
          <li>
            <button 
              className={isActive('/dashboard/products') ? 'active' : ''}
              onClick={() => navigate("/dashboard/products")}
            >
              <FaBoxes className="menu-icon" />
              <span className="menu-text">Productos</span>
            </button>
          </li>
          
          {!collapsed && (
            <li className="separator">
              <hr />
            </li>
          )}
          
          <li>
            <button 
              className={isActive('/dashboard/settings') ? 'active' : ''}
              onClick={() => navigate('/dashboard/settings')}
            >
              <FaCog className="menu-icon" />
              <span className="menu-text">Configuración</span>
            </button>
          </li>
          
          {/* Opción de Administración - Solo visible para roles 1 y 3 */}
          {hasAdminAccess && (
            <li>
              <button 
                className={isActive('/dashboard/admin') ? 'active' : ''}
                onClick={() => navigate('/dashboard/admin')}
              >
                <FaTools className="menu-icon" />
                <span className="menu-text">Administración</span>
              </button>
            </li>
          )}
          
          <li>
            <button onClick={handleLogout}>
              <FaSignOutAlt className="menu-icon" />
              <span className="menu-text">Cerrar Sesión</span>
            </button>
          </li>
        </ul>
      </div>
    </div>
  );
};

export default Sidebar;<|MERGE_RESOLUTION|>--- conflicted
+++ resolved
@@ -1,10 +1,7 @@
 import React, { useState, useEffect } from "react";
 import { useNavigate, useLocation } from "react-router-dom";
 import "../../../App.scss";
-<<<<<<< HEAD
-=======
 import { useAuth } from "../../../hooks/useAuth"; 
->>>>>>> 3b61c30d
 import { 
   FaHome, 
   FaListAlt, 
