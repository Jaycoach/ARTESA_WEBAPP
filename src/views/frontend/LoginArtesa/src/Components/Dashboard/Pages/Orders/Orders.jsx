import React, { useState, useEffect } from 'react';
import { useParams, useNavigate, useLocation } from 'react-router-dom';
import { useAuth } from '../../../../hooks/useAuth';
import { useUserActivation } from '../../../../hooks/useUserActivation';
import CreateOrderForm from './CreateOrderForm';
import OrderList from './OrderList';
import EditOrderForm from './EditOrderForm';
import Notification from '../../../../Components/ui/Notification';
import API, { BranchOrdersAPI } from '../../../../api/config';
import { FaExclamationTriangle, FaUserCheck, FaSync, FaPlus, FaArrowLeft } from 'react-icons/fa';
import { AUTH_TYPES } from '../../../../constants/AuthTypes';

const Orders = () => {
  // ✅ OBTENER CONTEXTO COMPLETO DE AUTENTICACIÓN
  const { user, branch, authType, isAuthenticated } = useAuth();
  const { orderId } = useParams();
  const navigate = useNavigate();
  const location = useLocation();

  // Estados principales
  const [currentView, setCurrentView] = useState('list');
  const [notification, setNotification] = useState({ show: false, message: '', type: '' });
  const [showCancelConfirmation, setShowCancelConfirmation] = useState(false);

  // ✅ NUEVOS ESTADOS PARA MANEJO DE ÓRDENES
  const [orders, setOrders] = useState([]);
  const [loadingOrders, setLoadingOrders] = useState(false);
  const [errorOrders, setErrorOrders] = useState(null);

  // Estados para validación de creación de pedidos
  const [canCreateValidation, setCanCreateValidation] = useState({
    loading: true,
    canCreate: false,
    isActive: false,
    hasProfile: false,
    hasCardCode: false,
    statusMessage: ''
  });

  const showNotification = (message, type = 'success') => {
    setNotification({ show: true, message, type });
    setTimeout(() => {
      setNotification({ show: false, message: '', type: '' });
    }, 5000);
  };

<<<<<<< HEAD
  // **FUNCIÓN CORREGIDA**: Usar el hook useUserActivation en lugar de validación duplicada
  const { userStatus, error: activationError, refresh: refreshActivation } = useUserActivation();

  // Función simplificada: usar directamente el estado del hook
  const getCanCreateValidation = () => {
    if (userStatus.loading) {
      return {
        loading: true,
        canCreate: false,
        isActive: false,
        hasProfile: false,
        hasCardCode: false,
        statusMessage: 'Verificando estado de tu cuenta...',
        actionMessage: ''
      };
    }

    if (activationError) {
      return {
        loading: false,
        canCreate: false,
        isActive: false,
        hasProfile: false,
        hasCardCode: false,
        statusMessage: 'No pudimos verificar el estado de tu cuenta en este momento.',
        actionMessage: 'Intenta refrescar la página o contacta al soporte si el problema continúa.'
      };
=======
  // Hook para validación de usuario
  const { userStatus, error: activationError, refresh: refreshActivation } = useUserActivation();

  // ✅ FUNCIÓN PARA OBTENER ÓRDENES SEGÚN TIPO DE USUARIO
  const fetchOrders = async () => {
    if (!isAuthenticated) {
      console.log('❌ Usuario no autenticado');
      setOrders([]);
      setErrorOrders('Usuario no autenticado');
      return;
    }

    setLoadingOrders(true);
    setErrorOrders(null);

    try {
      let response;
      let userId;

      if (authType === AUTH_TYPES.BRANCH && branch) {
        userId = branch.branch_id || branch.client_id;
        console.log('🏢 Cargando órdenes para usuario BRANCH:', userId);

        try {
          // ✅ INTENTAR ENDPOINT ESPECÍFICO DE BRANCH
          response = await BranchOrdersAPI.getOrders({});
        } catch (branchError) {
          if (branchError.response?.status === 404) {
            console.log('⚠️ Endpoint branch-orders no existe, usando endpoint estándar con filtro');

            // ✅ FALLBACK: Usar endpoint estándar con filtro por branch
            response = await API.get(`/orders?branch_id=${userId}`);

            // Si tampoco existe, crear respuesta vacía
            if (!response.data) {
              response = { data: { success: true, data: [] } };
            }
          } else {
            throw branchError;
          }
        }

      } else if (authType === AUTH_TYPES.USER && user) {
        userId = user.id;
        console.log('👤 Cargando órdenes para usuario PRINCIPAL:', userId);
        response = await API.get(`/orders/user/${userId}`);
      } else {
        throw new Error('No se pudo identificar el tipo de usuario');
      }

      const ordersData = response?.data?.data || response?.data || [];
      setOrders(ordersData);

      console.log('✅ Órdenes cargadas exitosamente:', {
        authType,
        userId,
        ordersCount: ordersData.length
      });

    } catch (error) {
      console.error('❌ Error cargando órdenes:', error);

      // ✅ MANEJO ESPECÍFICO PARA USUARIOS BRANCH SIN ENDPOINT
      if (authType === AUTH_TYPES.BRANCH && error.response?.status === 404) {
        console.log('ℹ️ Endpoint de órdenes branch no disponible, mostrando lista vacía');
        setOrders([]);
        setErrorOrders(null); // No mostrar error, solo lista vacía
      } else {
        const errorMessage = error.response?.data?.message || error.message || 'Error al cargar órdenes';
        setErrorOrders(errorMessage);
        setOrders([]);
        showNotification(errorMessage, 'error');
      }
    } finally {
      setLoadingOrders(false);
    }
  };

  // ✅ CARGAR ÓRDENES CUANDO CAMBIE EL CONTEXTO DE AUTENTICACIÓN
  useEffect(() => {
    fetchOrders();
  }, [user, branch, authType, isAuthenticated]);

  // Función simplificada para validación
  const checkCanCreateStatus = async () => {
    if (userStatus.loading) {
      setCanCreateValidation(prev => ({ ...prev, loading: true }));
      return;
    }

    if (authType === AUTH_TYPES.BRANCH && branch) {
      setCanCreateValidation({
        loading: false,
        canCreate: true,
        isActive: true,
        hasProfile: true,
        hasCardCode: true,
        statusMessage: 'Tu cuenta de sucursal está habilitada para crear pedidos.',
        actionMessage: ''
      });
    } else if (authType === AUTH_TYPES.USER && user) {
      try {
        console.log('🔍 Validando con endpoint real para usuario:', user.id);

        // ✅ USAR ENDPOINT REAL PARA LA DECISIÓN FINAL
        const response = await API.get(`/orders/can-create/${user.id}`);

        if (response.data.success) {
          const endpointData = response.data.data;

          console.log('✅ Respuesta del endpoint:', endpointData);

          setCanCreateValidation({
            loading: false,
            canCreate: endpointData.canCreate, // ✅ Usar respuesta del endpoint
            isActive: endpointData.isActive,
            hasProfile: endpointData.hasProfile,
            hasCardCode: endpointData.hasCardCode,
            statusMessage: endpointData.canCreate
              ? 'Tu cuenta está activa y puedes crear pedidos'
              : getStatusMessageFromEndpoint(endpointData),
            actionMessage: endpointData.canCreate
              ? ''
              : 'Para completar tu perfil de cliente, haz clic en tu cuenta (parte superior derecha) y selecciona "Mi Perfil".'
          });
        }
      } catch (error) {
        console.error('❌ Error en endpoint, usando fallback del hook:', error);

        // Fallback al hook en caso de error del endpoint
        setCanCreateValidation({
          loading: false,
          canCreate: userStatus.canCreateOrders,
          isActive: userStatus.isActive,
          hasProfile: userStatus.hasClientProfile,
          hasCardCode: true,
          statusMessage: userStatus.statusMessage,
          actionMessage: userStatus.canCreateOrders ? '' :
            'Para completar tu perfil de cliente, haz clic en tu cuenta (parte superior derecha) y selecciona "Mi Perfil".'
        });
      }
>>>>>>> 7d8635c4
    }

    // Usar directamente los valores del hook sin lógica adicional
    return {
      loading: false,
      canCreate: userStatus.canCreateOrders,
      isActive: userStatus.isActive,
      hasProfile: userStatus.hasClientProfile,
      hasCardCode: true, // Si tiene CardCode SAP, no está pendiente
      statusMessage: userStatus.canCreateOrders ? 
        'Tu cuenta está habilitada para crear pedidos.' : 
        userStatus.statusMessage,
      actionMessage: userStatus.canCreateOrders ? '' : 
        'Para completar tu perfil de cliente, haz clic en tu cuenta (parte superior derecha) y selecciona "Mi Perfil".'
    };
  };

<<<<<<< HEAD
  // **EFECTO CORREGIDO**: Usar el estado del hook directamente
  useEffect(() => {
    // El hook useUserActivation se encarga de toda la validación automáticamente
    // Solo necesitamos actualizar nuestro estado local cuando cambie
    const newValidation = getCanCreateValidation();
    setCanCreateValidation(newValidation);
  }, [userStatus.loading, userStatus.canCreateOrders, userStatus.isActive, userStatus.hasClientProfile, 
    userStatus.isPendingSync, userStatus.statusMessage, activationError]);

  // Manejar navegación basada en la URL con validación
=======
  // Función auxiliar para generar mensajes según la respuesta del endpoint
  const getStatusMessageFromEndpoint = (data) => {
    if (!data.hasProfile) {
      return 'Debes completar tu perfil de cliente para poder crear pedidos';
    }
    if (!data.isActive) {
      return 'Tu cuenta no está activa. Contacta con el administrador para activar tu cuenta.';
    }
    if (!data.hasCardCode) {
      return 'Tu perfil está siendo sincronizado. Podrás crear pedidos una vez completado.';
    }
    return 'No puedes crear pedidos en este momento';
  };

  // Actualizar validación cuando cambie el estado
  useEffect(() => {
  checkCanCreateStatus();
}, [userStatus.loading, userStatus.canCreateOrders, authType, user, branch]);

  // Manejar navegación basada en la URL
>>>>>>> 7d8635c4
  useEffect(() => {
    const path = location.pathname;

    if (path.includes('/new')) {
<<<<<<< HEAD
      // Solo cambiar a vista de creación si la validación está completa y el usuario puede crear
      if (!canCreateValidation.loading && canCreateValidation.canCreate) {
        setCurrentView('create');
      } else if (!canCreateValidation.loading && !canCreateValidation.canCreate) {
        // Si no puede crear, redirigir a la lista y mostrar notificación
        setCurrentView('list');
        navigate('/dashboard/orders', { replace: true });
        showNotification(canCreateValidation.statusMessage, 'warning');
      }
      // Si está cargando, no hacer nada (mantener vista actual)
=======
      if (!canCreateValidation.loading && canCreateValidation.canCreate) {
        setCurrentView('create');
      } else if (!canCreateValidation.loading && !canCreateValidation.canCreate) {
        setCurrentView('list');
        const routePrefix = authType === AUTH_TYPES.BRANCH ? '/dashboard-branch' : '/dashboard';
        navigate(`${routePrefix}/orders`, { replace: true });
        showNotification(canCreateValidation.statusMessage, 'warning');
      }
>>>>>>> 7d8635c4
    } else if (path.includes('/edit') || orderId) {
      setCurrentView('edit');
    } else {
      setCurrentView('list');
    }
<<<<<<< HEAD
  }, [location.pathname, orderId, canCreateValidation.loading, canCreateValidation.canCreate, navigate, canCreateValidation.statusMessage]);

  // Debug adicional para verificar el renderizado
  useEffect(() => {
    console.log('🎯 Orders - Vista actual y estados:', {
      currentView,
      canCreateValidation: {
        loading: canCreateValidation.loading,
        canCreate: canCreateValidation.canCreate,
        statusMessage: canCreateValidation.statusMessage
      },
      path: location.pathname
    });
  }, [currentView, canCreateValidation, location.pathname]);
=======
  }, [location.pathname, orderId, canCreateValidation.loading,
  canCreateValidation.canCreate, navigate, canCreateValidation.statusMessage, authType]);
>>>>>>> 7d8635c4

  // ✅ MANEJAR CLIC EN CREAR PEDIDO CON CONTEXTO CORRECTO
  const handleCreateOrderClick = async () => {
    console.log('🎯 handleCreateOrderClick - Estado actual:', {
<<<<<<< HEAD
      loading: canCreateValidation.loading,
      canCreate: canCreateValidation.canCreate,
      statusMessage: canCreateValidation.statusMessage
=======
      authType,
      loading: canCreateValidation.loading,
      canCreate: canCreateValidation.canCreate,
      statusMessage: canCreateValidation.statusMessage,
      userStatusFromHook: userStatus.canCreateOrders, 
      userStatusMessage: userStatus.statusMessage 
>>>>>>> 7d8635c4
    });

    if (canCreateValidation.loading) {
      showNotification('Verificando estado de la cuenta...', 'info');
      return;
    }

    if (!canCreateValidation.canCreate) {
      showNotification(canCreateValidation.statusMessage, 'warning');
      return;
    }
<<<<<<< HEAD
    
    // Navegar al formulario de creación INMEDIATAMENTE
    console.log('✅ Navegando a crear pedido - validación exitosa');
    setCurrentView('create');
    navigate('/dashboard/orders/new');
=======

    // Navegar según tipo de usuario
    const routePrefix = authType === AUTH_TYPES.BRANCH ? '/dashboard-branch' : '/dashboard';
    console.log('✅ Navegando a crear pedido:', `${routePrefix}/orders/new`);

    setCurrentView('create');
    navigate(`${routePrefix}/orders/new`);
>>>>>>> 7d8635c4
  };

  // Manejar eventos del formulario
  const handleOrderCreated = () => {
    setCurrentView('list');
    showNotification('Tu pedido ha sido creado exitosamente', 'success');
    fetchOrders(); // ✅ Recargar órdenes

    const routePrefix = authType === AUTH_TYPES.BRANCH ? '/dashboard-branch' : '/dashboard';
    navigate(`${routePrefix}/orders`);
  };

  const handleOrderUpdated = () => {
    setCurrentView('list');
    showNotification('Tu pedido ha sido actualizado exitosamente', 'success');
    fetchOrders(); // ✅ Recargar órdenes

    const routePrefix = authType === AUTH_TYPES.BRANCH ? '/dashboard-branch' : '/dashboard';
    navigate(`${routePrefix}/orders`);
  };

  const handleConfirmCancel = () => {
    setShowCancelConfirmation(false);
    setCurrentView('list');

    const routePrefix = authType === AUTH_TYPES.BRANCH ? '/dashboard-branch' : '/dashboard';
    navigate(`${routePrefix}/orders`);
  };

  const handleCancelConfirmationClose = () => {
    setShowCancelConfirmation(false);
  };

  // **COMPONENTE**: Alert de estado del usuario
  const UserStatusAlert = () => {
    if (canCreateValidation.loading || canCreateValidation.canCreate) return null;

    const getAlertIcon = () => {
      if (!canCreateValidation.hasProfile) return <FaUserCheck className="text-orange-500" />;
      if (!canCreateValidation.isActive) return <FaExclamationTriangle className="text-red-500" />;
      if (!canCreateValidation.hasCardCode) return <FaSync className="text-blue-500" />;
      return <FaExclamationTriangle className="text-red-500" />;
    };

    const getAlertColor = () => {
      if (!canCreateValidation.hasProfile) return 'bg-orange-50 border-orange-200 text-orange-800';
      if (!canCreateValidation.isActive) return 'bg-red-50 border-red-200 text-red-800';
      if (!canCreateValidation.hasCardCode) return 'bg-blue-50 border-blue-200 text-blue-800';
      return 'bg-red-50 border-red-200 text-red-800';
    };

    return (
      <div className={`mb-6 p-4 rounded-lg border-l-4 ${getAlertColor()}`}>
        <div className="flex items-center">
          <div className="flex-shrink-0 mr-3">
            {getAlertIcon()}
          </div>
          <div className="flex-1">
            <h3 className="text-sm font-medium mb-1">
              Estado de la cuenta
            </h3>
            <p className="text-sm">
              {canCreateValidation.statusMessage}
            </p>
            {!canCreateValidation.hasProfile && (
              <div className="mt-2">
                <p className="text-sm font-medium text-blue-700 mb-1">
                  {canCreateValidation.actionMessage}
                </p>
                <button
                  onClick={() => navigate('/dashboard/profile/client-info')}
                  className="inline-flex items-center px-3 py-1 border border-blue-300 text-sm font-medium rounded-md text-blue-700 bg-white hover:bg-blue-50 focus:outline-none focus:ring-2 focus:ring-offset-2 focus:ring-blue-500"
                >
                  <FaUserCheck className="mr-2" />
                  Completar Perfil
                </button>
              </div>
            )}
          </div>
        </div>
      </div>
    );
  };

  // **COMPONENTE**: Botón de crear pedido mejorado
  const CreateOrderButton = () => {
    if (canCreateValidation.loading) {
      return (
        <div className="flex items-center justify-center p-3 bg-gray-100 rounded-lg">
          <FaSync className="animate-spin text-gray-500 mr-2" />
          <span className="text-gray-600">Verificando estado...</span>
        </div>
      );
    }

    if (!canCreateValidation.canCreate) {
      return (
        <button
          disabled
          className="flex items-center justify-center w-full p-3 bg-gray-100 text-gray-400 rounded-lg cursor-not-allowed opacity-50"
          title={canCreateValidation.statusMessage}
        >
          <FaPlus className="mr-2" />
          Crear Nuevo Pedido
        </button>
      );
    }

    return (
      <button
        onClick={handleCreateOrderClick}
        className="flex items-center justify-center w-full p-3 bg-blue-600 hover:bg-blue-700 text-white rounded-lg transition-colors duration-200 font-medium"
      >
        <FaPlus className="mr-2" />
        Crear Nuevo Pedido
      </button>
    );
  };

  // **COMPONENTE**: Botón de volver
  const BackButton = () => {
    if (currentView === 'list') return null;

    return (
      <button
        onClick={() => {
          setCurrentView('list');
          const routePrefix = authType === AUTH_TYPES.BRANCH ? '/dashboard-branch' : '/dashboard';
          navigate(`${routePrefix}/orders`);
        }}
        className="flex items-center text-gray-600 hover:text-gray-800 mb-4 transition-colors"
      >
        <FaArrowLeft className="mr-2" />
        Volver a Mis Pedidos
      </button>
    );
  };

  // ✅ INFORMACIÓN DE DEBUG (solo en desarrollo)
  const DebugInfo = () => {
    if (!import.meta.env.DEV) return null;

    return (
      <div className="mb-4 p-3 bg-yellow-50 border border-yellow-200 rounded-lg">
        <p className="text-sm text-yellow-800">
          <strong>Debug Orders:</strong>
          Tipo: {authType} |
          Usuario: {authType === AUTH_TYPES.BRANCH
            ? (branch?.branchname || 'N/A')
            : (user?.nombre || user?.name || 'N/A')} |
          ID: {authType === AUTH_TYPES.BRANCH
            ? (branch?.branch_id || branch?.client_id || 'N/A')
            : (user?.id || 'N/A')} |
          Órdenes: {orders.length} |
          Cargando: {loadingOrders ? 'SÍ' : 'NO'} |
          Error: {errorOrders || 'Ninguno'}
        </p>
      </div>
    );
  };

  // Verificar autenticación
  if (!isAuthenticated) {
    return (
      <div className="min-h-screen flex items-center justify-center bg-gray-50">
        <div className="max-w-md w-full bg-white shadow-lg rounded-lg p-6">
          <div className="text-center">
            <FaExclamationTriangle className="mx-auto h-12 w-12 text-red-400" />
            <h2 className="mt-2 text-lg font-medium text-gray-900">Acceso restringido</h2>
            <p className="mt-1 text-sm text-gray-600">
              Debes iniciar sesión para acceder a tus pedidos.
            </p>
          </div>
        </div>
      </div>
    );
  }

  return (
    <div className="container mx-auto px-4 py-6">
      {/* ✅ INFO DE DEBUG */}
      <DebugInfo />

      {/* Header dinámico según la vista actual */}
      <div className="mb-6">
        <BackButton />

        <h1 className="text-2xl font-bold text-gray-900 mb-4">
          {currentView === 'create' && 'Crear Nuevo Pedido'}
          {currentView === 'edit' && 'Editar Pedido'}
          {currentView === 'list' && `Gestión de Pedidos ${authType === AUTH_TYPES.BRANCH ? '- Sucursal' : ''}`}
        </h1>

        {/* Solo mostrar alerta y botón en la vista principal */}
        {currentView === 'list' && (
          <>
            <UserStatusAlert />

            <div className="mb-6">
              <CreateOrderButton />
            </div>
          </>
        )}
      </div>

      {/* **CONTENIDO** - Renderizado condicional basado en currentView */}
      <div className="bg-white shadow rounded-lg">
        <div className="p-6">
          {/* Vista de lista de pedidos */}
          {currentView === 'list' && (
<<<<<<< HEAD
            <OrderList 
              canCreateValidation={canCreateValidation}
              onCreateOrderClick={handleCreateOrderClick}
            />
          )}
          
          {/* Vista de crear pedido */}
          {currentView === 'create' && (
            <div>
              {canCreateValidation.loading ? (
                <div className="text-center py-8">
                  <div className="animate-spin rounded-full h-12 w-12 border-t-2 border-b-2 border-blue-500 mx-auto mb-4"></div>
                  <p className="text-gray-600">Validando permisos...</p>
                </div>
              ) : canCreateValidation.canCreate ? (
                <CreateOrderForm 
                  onOrderCreated={handleOrderCreated}
                  onCancel={() => setShowCancelConfirmation(true)}
                />
              ) : (
                <div className="text-center py-8">
                  <FaExclamationTriangle className="mx-auto h-12 w-12 text-red-400 mb-4" />
                  <h3 className="text-lg font-medium text-gray-900 mb-2">
                    No puedes crear pedidos
                  </h3>
                  <p className="text-sm text-gray-600 mb-4">
                    {canCreateValidation.statusMessage}
                  </p>
                  <button
                    onClick={() => {
                      setCurrentView('list');
                      navigate('/dashboard/orders');
                    }}
                    className="inline-flex items-center px-4 py-2 border border-transparent rounded-md shadow-sm text-sm font-medium text-white bg-blue-600 hover:bg-blue-700"
                  >
                    Volver a Mis Pedidos
                  </button>
                </div>
              )}
            </div>
=======
            <OrderList
              orders={orders}
              loading={loadingOrders}
              error={errorOrders}
              canCreateValidation={canCreateValidation}
              onCreateOrderClick={handleCreateOrderClick}
              onRefresh={fetchOrders} // ✅ Función para refrescar
            />
>>>>>>> 7d8635c4
          )}

          {/* Vista de crear pedido */}
          {currentView === 'create' && (
            <div>
              {canCreateValidation.loading ? (
                <div className="text-center py-8">
                  <div className="animate-spin rounded-full h-12 w-12 border-t-2 border-b-2 border-blue-500 mx-auto mb-4"></div>
                  <p className="text-gray-600">Validando permisos...</p>
                </div>
              ) : canCreateValidation.canCreate ? (
                <CreateOrderForm
                  onOrderCreated={handleOrderCreated}
                  onCancel={() => setShowCancelConfirmation(true)}
                />
              ) : (
                <div className="text-center py-8">
                  <FaExclamationTriangle className="mx-auto h-12 w-12 text-red-400 mb-4" />
                  <h3 className="text-lg font-medium text-gray-900 mb-2">
                    No puedes crear pedidos
                  </h3>
                  <p className="text-sm text-gray-600 mb-4">
                    {canCreateValidation.statusMessage}
                  </p>
                  <button
                    onClick={() => {
                      setCurrentView('list');
                      const routePrefix = authType === AUTH_TYPES.BRANCH ? '/dashboard-branch' : '/dashboard';
                      navigate(`${routePrefix}/orders`);
                    }}
                    className="inline-flex items-center px-4 py-2 border border-transparent rounded-md shadow-sm text-sm font-medium text-white bg-blue-600 hover:bg-blue-700"
                  >
                    Volver a Mis Pedidos
                  </button>
                </div>
              )}
            </div>
          )}

          {/* Vista de editar pedido */}
          {currentView === 'edit' && orderId && (
            <EditOrderForm
              orderId={orderId}
              onOrderUpdated={handleOrderUpdated}
              onCancel={() => setShowCancelConfirmation(true)}
            />
          )}
        </div>
      </div>

      {/* Notificación */}
      {notification.show && (
        <Notification
          message={notification.message}
          type={notification.type}
          onClose={() => setNotification({ show: false, message: '', type: '' })}
        />
      )}

      {/* Modal de confirmación de cancelación */}
      {showCancelConfirmation && (
        <div className="fixed inset-0 bg-gray-600 bg-opacity-50 overflow-y-auto h-full w-full z-50">
          <div className="relative top-20 mx-auto p-5 border w-96 shadow-lg rounded-md bg-white">
            <div className="mt-3 text-center">
              <div className="mx-auto flex items-center justify-center h-12 w-12 rounded-full bg-red-100">
                <FaExclamationTriangle className="h-6 w-6 text-red-600" />
              </div>
              <h3 className="text-lg font-medium text-gray-900 mt-2">Cancelar cambios</h3>
              <div className="mt-2 px-7 py-3">
                <p className="text-sm text-gray-500">
                  ¿En realidad quiere cancelar el trabajo en curso?
                </p>
              </div>
              <div className="items-center px-4 py-3">
                <button
                  onClick={handleConfirmCancel}
                  className="px-4 py-2 bg-red-500 text-white text-base font-medium rounded-md w-24 mr-2 hover:bg-red-600"
                >
                  Sí
                </button>
                <button
                  onClick={handleCancelConfirmationClose}
                  className="px-4 py-2 bg-gray-500 text-white text-base font-medium rounded-md w-24 hover:bg-gray-600"
                >
                  No
                </button>
              </div>
            </div>
          </div>
        </div>
      )}
    </div>
  );
};

export default Orders;<|MERGE_RESOLUTION|>--- conflicted
+++ resolved
@@ -44,35 +44,6 @@
     }, 5000);
   };
 
-<<<<<<< HEAD
-  // **FUNCIÓN CORREGIDA**: Usar el hook useUserActivation en lugar de validación duplicada
-  const { userStatus, error: activationError, refresh: refreshActivation } = useUserActivation();
-
-  // Función simplificada: usar directamente el estado del hook
-  const getCanCreateValidation = () => {
-    if (userStatus.loading) {
-      return {
-        loading: true,
-        canCreate: false,
-        isActive: false,
-        hasProfile: false,
-        hasCardCode: false,
-        statusMessage: 'Verificando estado de tu cuenta...',
-        actionMessage: ''
-      };
-    }
-
-    if (activationError) {
-      return {
-        loading: false,
-        canCreate: false,
-        isActive: false,
-        hasProfile: false,
-        hasCardCode: false,
-        statusMessage: 'No pudimos verificar el estado de tu cuenta en este momento.',
-        actionMessage: 'Intenta refrescar la página o contacta al soporte si el problema continúa.'
-      };
-=======
   // Hook para validación de usuario
   const { userStatus, error: activationError, refresh: refreshActivation } = useUserActivation();
 
@@ -214,36 +185,9 @@
             'Para completar tu perfil de cliente, haz clic en tu cuenta (parte superior derecha) y selecciona "Mi Perfil".'
         });
       }
->>>>>>> 7d8635c4
-    }
-
-    // Usar directamente los valores del hook sin lógica adicional
-    return {
-      loading: false,
-      canCreate: userStatus.canCreateOrders,
-      isActive: userStatus.isActive,
-      hasProfile: userStatus.hasClientProfile,
-      hasCardCode: true, // Si tiene CardCode SAP, no está pendiente
-      statusMessage: userStatus.canCreateOrders ? 
-        'Tu cuenta está habilitada para crear pedidos.' : 
-        userStatus.statusMessage,
-      actionMessage: userStatus.canCreateOrders ? '' : 
-        'Para completar tu perfil de cliente, haz clic en tu cuenta (parte superior derecha) y selecciona "Mi Perfil".'
-    };
-  };
-
-<<<<<<< HEAD
-  // **EFECTO CORREGIDO**: Usar el estado del hook directamente
-  useEffect(() => {
-    // El hook useUserActivation se encarga de toda la validación automáticamente
-    // Solo necesitamos actualizar nuestro estado local cuando cambie
-    const newValidation = getCanCreateValidation();
-    setCanCreateValidation(newValidation);
-  }, [userStatus.loading, userStatus.canCreateOrders, userStatus.isActive, userStatus.hasClientProfile, 
-    userStatus.isPendingSync, userStatus.statusMessage, activationError]);
-
-  // Manejar navegación basada en la URL con validación
-=======
+    }
+  };
+
   // Función auxiliar para generar mensajes según la respuesta del endpoint
   const getStatusMessageFromEndpoint = (data) => {
     if (!data.hasProfile) {
@@ -263,24 +207,11 @@
   checkCanCreateStatus();
 }, [userStatus.loading, userStatus.canCreateOrders, authType, user, branch]);
 
-  // Manejar navegación basada en la URL
->>>>>>> 7d8635c4
+  // Manejar navegación basada en la URL con validación
   useEffect(() => {
     const path = location.pathname;
 
     if (path.includes('/new')) {
-<<<<<<< HEAD
-      // Solo cambiar a vista de creación si la validación está completa y el usuario puede crear
-      if (!canCreateValidation.loading && canCreateValidation.canCreate) {
-        setCurrentView('create');
-      } else if (!canCreateValidation.loading && !canCreateValidation.canCreate) {
-        // Si no puede crear, redirigir a la lista y mostrar notificación
-        setCurrentView('list');
-        navigate('/dashboard/orders', { replace: true });
-        showNotification(canCreateValidation.statusMessage, 'warning');
-      }
-      // Si está cargando, no hacer nada (mantener vista actual)
-=======
       if (!canCreateValidation.loading && canCreateValidation.canCreate) {
         setCurrentView('create');
       } else if (!canCreateValidation.loading && !canCreateValidation.canCreate) {
@@ -289,47 +220,23 @@
         navigate(`${routePrefix}/orders`, { replace: true });
         showNotification(canCreateValidation.statusMessage, 'warning');
       }
->>>>>>> 7d8635c4
     } else if (path.includes('/edit') || orderId) {
       setCurrentView('edit');
     } else {
       setCurrentView('list');
     }
-<<<<<<< HEAD
-  }, [location.pathname, orderId, canCreateValidation.loading, canCreateValidation.canCreate, navigate, canCreateValidation.statusMessage]);
-
-  // Debug adicional para verificar el renderizado
-  useEffect(() => {
-    console.log('🎯 Orders - Vista actual y estados:', {
-      currentView,
-      canCreateValidation: {
-        loading: canCreateValidation.loading,
-        canCreate: canCreateValidation.canCreate,
-        statusMessage: canCreateValidation.statusMessage
-      },
-      path: location.pathname
-    });
-  }, [currentView, canCreateValidation, location.pathname]);
-=======
   }, [location.pathname, orderId, canCreateValidation.loading,
   canCreateValidation.canCreate, navigate, canCreateValidation.statusMessage, authType]);
->>>>>>> 7d8635c4
 
   // ✅ MANEJAR CLIC EN CREAR PEDIDO CON CONTEXTO CORRECTO
   const handleCreateOrderClick = async () => {
     console.log('🎯 handleCreateOrderClick - Estado actual:', {
-<<<<<<< HEAD
-      loading: canCreateValidation.loading,
-      canCreate: canCreateValidation.canCreate,
-      statusMessage: canCreateValidation.statusMessage
-=======
       authType,
       loading: canCreateValidation.loading,
       canCreate: canCreateValidation.canCreate,
       statusMessage: canCreateValidation.statusMessage,
       userStatusFromHook: userStatus.canCreateOrders, 
       userStatusMessage: userStatus.statusMessage 
->>>>>>> 7d8635c4
     });
 
     if (canCreateValidation.loading) {
@@ -341,13 +248,6 @@
       showNotification(canCreateValidation.statusMessage, 'warning');
       return;
     }
-<<<<<<< HEAD
-    
-    // Navegar al formulario de creación INMEDIATAMENTE
-    console.log('✅ Navegando a crear pedido - validación exitosa');
-    setCurrentView('create');
-    navigate('/dashboard/orders/new');
-=======
 
     // Navegar según tipo de usuario
     const routePrefix = authType === AUTH_TYPES.BRANCH ? '/dashboard-branch' : '/dashboard';
@@ -355,7 +255,6 @@
 
     setCurrentView('create');
     navigate(`${routePrefix}/orders/new`);
->>>>>>> 7d8635c4
   };
 
   // Manejar eventos del formulario
@@ -566,48 +465,6 @@
         <div className="p-6">
           {/* Vista de lista de pedidos */}
           {currentView === 'list' && (
-<<<<<<< HEAD
-            <OrderList 
-              canCreateValidation={canCreateValidation}
-              onCreateOrderClick={handleCreateOrderClick}
-            />
-          )}
-          
-          {/* Vista de crear pedido */}
-          {currentView === 'create' && (
-            <div>
-              {canCreateValidation.loading ? (
-                <div className="text-center py-8">
-                  <div className="animate-spin rounded-full h-12 w-12 border-t-2 border-b-2 border-blue-500 mx-auto mb-4"></div>
-                  <p className="text-gray-600">Validando permisos...</p>
-                </div>
-              ) : canCreateValidation.canCreate ? (
-                <CreateOrderForm 
-                  onOrderCreated={handleOrderCreated}
-                  onCancel={() => setShowCancelConfirmation(true)}
-                />
-              ) : (
-                <div className="text-center py-8">
-                  <FaExclamationTriangle className="mx-auto h-12 w-12 text-red-400 mb-4" />
-                  <h3 className="text-lg font-medium text-gray-900 mb-2">
-                    No puedes crear pedidos
-                  </h3>
-                  <p className="text-sm text-gray-600 mb-4">
-                    {canCreateValidation.statusMessage}
-                  </p>
-                  <button
-                    onClick={() => {
-                      setCurrentView('list');
-                      navigate('/dashboard/orders');
-                    }}
-                    className="inline-flex items-center px-4 py-2 border border-transparent rounded-md shadow-sm text-sm font-medium text-white bg-blue-600 hover:bg-blue-700"
-                  >
-                    Volver a Mis Pedidos
-                  </button>
-                </div>
-              )}
-            </div>
-=======
             <OrderList
               orders={orders}
               loading={loadingOrders}
@@ -616,7 +473,6 @@
               onCreateOrderClick={handleCreateOrderClick}
               onRefresh={fetchOrders} // ✅ Función para refrescar
             />
->>>>>>> 7d8635c4
           )}
 
           {/* Vista de crear pedido */}
