import React, { useState, useEffect, useCallback, useMemo, useRef } from 'react';
import Select from 'react-select';
import { useAuth } from '../../../../hooks/useAuth';
import { useUserActivation } from '../../../../hooks/useUserActivation';
import { orderService } from '../../../../services/orderService';
import UserActivationStatus from '../../../UserActivationStatus';
import { AUTH_TYPES } from '../../../../constants/AuthTypes';
import API, { BranchOrdersAPI, getProductsAPI, isBranchUser, debugTokens } from '../../../../api/config';
import DeliveryDatePicker from './DeliveryDatePicker';
import OrderFileUpload from './OrderFileUpload';
import Notification from '../../../../Components/ui/Notification';
import { useNavigate } from 'react-router-dom';
import usePriceList from '../../../../hooks/usePriceList';

const CreateOrderForm = ({ onOrderCreated }) => {
<<<<<<< HEAD
  const { user } = useAuth();
=======
  const { user, branch, authType, isAuthenticated } = useAuth();
>>>>>>> 7d8635c4
  const {
    userPriceListCode,
    priceCache,
    loading: pricesLoading,
    fetchMultiplePrices,
    getProductPrice
  } = usePriceList();
  
  const { userStatus } = useUserActivation();
  const navigate = useNavigate();

  // Estados de validación simplificados basados en useUserActivation
  const isValidating = userStatus.loading;
<<<<<<< HEAD
  const canAccessForm = userStatus.canCreateOrders && !userStatus.loading;
=======
  const canAccessForm = userStatus.canCreateOrders && !userStatus.loading && isAuthenticated;
>>>>>>> 7d8635c4

  // Resultado de validación
  const validationResult = {
    errors: !userStatus.canCreateOrders && !userStatus.loading ? [{
      type: 'ACCESS_DENIED',
      message: userStatus.statusMessage || 'No puedes crear pedidos en este momento',
      action: !userStatus.hasClientProfile ? 'COMPLETE_PROFILE' : 'CONTACT_SUPPORT',
      redirectTo: '/dashboard/profile/client-info'
    }] : [],
    warnings: []
  };
<<<<<<< HEAD
  

  // Debug para diagnosticar el problema
  useEffect(() => {
  }, [userStatus.loading, userStatus.canCreateOrders, userStatus.isActive, userStatus.hasClientProfile, isValidating, canAccessForm]);

  // Debug simplificado
  useEffect(() => {
  }, [isValidating, canAccessForm, userStatus, user?.id]);
=======
>>>>>>> 7d8635c4

  const [products, setProducts] = useState([]);
  const [orderDetails, setOrderDetails] = useState([{ product_id: '', quantity: 1, unit_price: 0 }]);
  const [deliveryDate, setDeliveryDate] = useState('');
  const [orderFile, setOrderFile] = useState(null);
  const [orderNotes, setOrderNotes] = useState('');
  const [isSubmitting, setIsSubmitting] = useState(false);
  const [notification, setNotification] = useState({ show: false, message: '', type: '' });
  const [loadingProducts, setLoadingProducts] = useState(true);
  const [siteSettings, setSiteSettings] = useState({ orderTimeLimit: '18:00' });
<<<<<<< HEAD
=======
  const [branchInfo, setBranchInfo] = useState(null);
  const [loadingBranchInfo, setLoadingBranchInfo] = useState(false);
  const fetchProductsCalledRef = useRef(false);
  const fetchBranchesCalledRef = useRef(false);

>>>>>>> 7d8635c4
  // Cargar configuración del sitio
  useEffect(() => {
    const fetchSettings = async () => {
      try {
        console.log('🔍 Obteniendo configuración de API...');
        const response = await API.get('/admin/settings');
        
        if (response.data && response.data.success) {
          const settingsData = response.data.data || {};
          console.log('✅ Configuración desde API:', settingsData);
          
          setSiteSettings(prev => ({
            ...prev,
            ...settingsData,
            orderTimeLimit: settingsData.orderTimeLimit || '18:00'
          }));
        } else {
          console.warn('⚠️ Respuesta API sin éxito, usando valor por defecto');
        }
      } catch (error) {
        console.error('❌ Error obteniendo configuración:', error);
        // Mantener valor por defecto
        console.log('🔄 Usando valor por defecto: 18:00');
      }
    };

    fetchSettings();
  }, []);
  const [loadingSettings, setLoadingSettings] = useState(false);
  const [showCancelConfirmation, setShowCancelConfirmation] = useState(false);
  const [showConfirmationModal, setShowConfirmationModal] = useState(false);
  const [branches, setBranches] = useState([]);
  const [selectedBranch, setSelectedBranch] = useState(null);
  const [branchAddress, setBranchAddress] = useState('');
  const [deliveryAddress, setDeliveryAddress] = useState('');
  const [deliveryZone, setDeliveryZone] = useState(null);
  const [availableDeliveryDays, setAvailableDeliveryDays] = useState([]);
<<<<<<< HEAD
=======
  const isFetchingProducts = useRef(false);
  const isFetchingBranches = useRef(false);
  const [search, setSearch] = useState('');
>>>>>>> 7d8635c4
  const showNotification = (message, type = 'success') => {
    setNotification({ show: true, message, type });
    setTimeout(() => setNotification({ show: false, message: '', type: '' }), 5000);
  };
  const IVA_RATE = 0.19;
  const IMPUESTO_SALUDABLE_RATE = 0.10; // 10% impuesto saludable
  const MIN_ORDER_AMOUNT = 50000;
  const SHIPPING_CHARGE = 10000;
  const SHIPPING_LIMIT = 50000;
  const SHIPPING_FREE_LIMIT = 80000;

  const DELIVERY_ZONES = {
    'MIERCOLES_SABADO': {
      name: 'Miércoles y Sábado',
      days: [3, 6],
      municipalities: [
        '25175', '25126', '25758', '25899', '25214', '25322', '25295', '25799'
      ],
      cities: ['Chía', 'Cajicá', 'Sopó', 'Zipaquirá', 'Cota', 'Guasca', 'Gachancipá', 'Tenjo']
    },
    'LUNES_JUEVES': {
      name: 'Lunes y Jueves',
      days: [1, 4],
      municipalities: ['25754'],
      cities: ['Soacha']
    },
    'MARTES_VIERNES': {
      name: 'Martes y Viernes',
      days: [2, 5],
      municipalities: ['25473', '25430', '25286', '25214'],
      cities: ['Mosquera', 'Madrid', 'Funza', 'Siberia']
    },
    'LUNES_SABADO': {
      name: 'Lunes a Sábado',
      days: [1, 2, 3, 4, 5, 6],
      municipalities: ['11001'],
      cities: ['Bogotá', 'Bogotá D.C']
    }
  };

  const getDeliveryZoneByDANECode = (daneCode, cityName = '') => {
    if (!daneCode && !cityName) return null;

    if (daneCode) {
      const normalizedDANE = daneCode.toString().trim();

      for (const [zoneKey, zoneData] of Object.entries(DELIVERY_ZONES)) {
        if (zoneData.municipalities.includes(normalizedDANE)) {
          return { key: zoneKey, ...zoneData };
        }
      }
    }

    if (cityName) {
      const normalizedCity = cityName.toLowerCase().trim();

      for (const [zoneKey, zoneData] of Object.entries(DELIVERY_ZONES)) {
        if (zoneData.cities.some(city => normalizedCity.includes(city.toLowerCase()))) {
          return { key: zoneKey, ...zoneData };
        }
      }
    }

    return null;
  };

  const getCityNameByDANECode = (daneCode) => {
    const municipalityMap = {
      '25175': 'Chía',
      '25126': 'Cajicá',
      '25758': 'Sopó',
      '25899': 'Zipaquirá',
      '25214': 'Cota',
      '25322': 'Guasca',
      '25295': 'Gachancipá',
      '25799': 'Tenjo',
      '25754': 'Soacha',
      '25473': 'Mosquera',
      '25430': 'Madrid',
      '25286': 'Funza',
      '11001': 'Bogotá D.C'
    };

    return municipalityMap[daneCode] || 'Ciudad no identificada';
  };

  const calculateAvailableDeliveryDates = (zone, orderTimeLimit = '18:00') => {
    if (!zone) return [];

    // Usar fecha local normalizada para evitar problemas de zona horaria
    const today = new Date();
    today.setHours(0, 0, 0, 0); // Normalizar a medianoche local
    
    const currentHour = new Date().getHours();
    const currentMinute = new Date().getMinutes();
    const [limitHour, limitMinute] = orderTimeLimit.split(':').map(Number);

    const isAfterLimit = currentHour > limitHour ||
      (currentHour === limitHour && currentMinute > limitMinute);

    let additionalDays = 2;
    const currentDay = today.getDay();

    if (isAfterLimit) {
      additionalDays += 1;
    }

    if (currentDay === 6) {
      if (isAfterLimit) {
        additionalDays = 4;
      } else {
        additionalDays = 3;
      }
    } else if (currentDay === 0) {
      additionalDays = 3;
    }

    const availableDates = [];
    const maxDaysToCheck = 30;

    for (let i = additionalDays; i <= maxDaysToCheck; i++) {
      // Crear fecha normalizada sin problemas de zona horaria
      const checkDate = new Date(today.getFullYear(), today.getMonth(), today.getDate() + i);
      const dayOfWeek = checkDate.getDay();

      if (zone.days.includes(dayOfWeek)) {
        // Crear fecha normalizada para consistencia
        const normalizedDate = new Date(checkDate.getFullYear(), checkDate.getMonth(), checkDate.getDate());
        availableDates.push(normalizedDate);
      }
    }

    return availableDates;
  };

  const formatBranchOptionLabel = ({ value, label, address, municipality_code, city }) => {
    const municipalityName = getCityNameByDANECode(municipality_code);

    return (
      <div className="flex flex-col">
        <div className="font-medium text-sm text-gray-800">{label}</div>
        <div className="text-xs text-gray-500">{address}</div>
        <div className="text-xs text-blue-600">
          {municipalityName || city || 'Municipio no identificado'}
        </div>
      </div>
    );
  };

<<<<<<< HEAD
  useEffect(() => {
=======
  /*useEffect(() => {
>>>>>>> 7d8635c4
    if (!canAccessForm) return;

    const fetchProducts = async () => {
      setLoadingProducts(true);
      try {
        const response = await API.get('/products');
        if (response.data.success && Array.isArray(response.data.data)) {
          const fetchedProducts = response.data.data.map(p => ({
            ...p,
            image_url: p.image_url || null
          }));

          // **NUEVA LÓGICA: Si hay lista de precios personalizada, obtener precios**
          if (userPriceListCode && userPriceListCode !== 'GENERAL' && fetchedProducts.length > 0) {
            try {
              const productCodes = fetchedProducts.map(p =>
                p.sap_code || p.code || p.product_id.toString()
              );

              const customPrices = await fetchMultiplePrices(productCodes);

              const productsWithCustomPrices = fetchedProducts.map(product => {
                const productCode = product.sap_code || product.code || product.product_id.toString();
                const customPrice = customPrices[productCode];

                return {
                  ...product,
                  original_price_list1: product.price_list1,
                  original_price_list2: product.price_list2,
                  original_price_list3: product.price_list3,
                  price_list1: customPrice?.price || product.price_list1,
                  price_list2: product.price_list2,
                  price_list3: product.price_list3,
                  has_custom_price: !!customPrice,
                  custom_price_info: customPrice || null,
                  price_list_code: userPriceListCode
                };
              });

              // Filtrar productos con precios válidos (custom prices)
              const validCustomProducts = productsWithCustomPrices.filter(product => {
                const price = product.has_custom_price && product.custom_price_info
                  ? product.custom_price_info.price
                  : parseFloat(product.effective_price || product.price_list1 || 0);
                return price > 0;
              });
              setProducts(validCustomProducts);
            } catch (priceError) {
              
              // Filtrar productos con precios válidos (precio por defecto - fallback)
              const validDefaultProducts = fetchedProducts.filter(product => {
                const price = parseFloat(product.effective_price || product.price_list1 || 0);
                return price > 0;
              });
              
              setProducts(validDefaultProducts);
            }
          } else {
            // Filtrar productos con precios válidos (precio por defecto)
            const validProducts = fetchedProducts.filter(product => {
              const price = parseFloat(product.effective_price || product.price_list1 || 0);
              return price > 0;
            });
            setProducts(validProducts);
          }
        } else {
          showNotification('No se pudieron cargar los productos', 'error');
          setProducts([]);
        }
      } catch (error) {
        console.error('Error fetching products:', error);
        showNotification('Error al cargar productos', 'error');
        setProducts([]);
      } finally {
        setLoadingProducts(false);
      }
    };
    fetchProducts();
<<<<<<< HEAD
  }, [canAccessForm, userPriceListCode, fetchMultiplePrices]);
=======
  }, [canAccessForm, userPriceListCode, fetchMultiplePrices]);*/
  useEffect(() => {
    if (!canAccessForm) return;

    const fetchProducts = async () => {
      console.log('🚀 Iniciando fetchProducts - CARGANDO TODOS LOS PRODUCTOS:', {
        authType,
        timestamp: new Date().toISOString()
      });
      setLoadingProducts(true);

      try {
        // ✅ DETERMINAR CÓDIGO DE LISTA DE PRECIOS
        let priceListCode = '1';

        if (authType === AUTH_TYPES.BRANCH) {
          try {
            console.log('🏢 Obteniendo price_list_code para usuario BRANCH...');
            const branchResponse = await API.get('/branch-auth/profile');
            if (branchResponse.data.success && branchResponse.data.data.price_list_code) {
              priceListCode = branchResponse.data.data.price_list_code;
            }
          } catch (error) {
            console.warn('⚠️ Error obteniendo price_list_code, usando fallback:', error.message);
          }
        }

        console.log(`🎯 Usando lista de precios: ${priceListCode}`);

        // ✅ CARGAR TODOS LOS PRODUCTOS CON PAGINACIÓN COMPLETA
        let allProducts = [];
        let currentPage = 1;
        let totalPages = 1;
        let totalProductCount = 0;

        do {
          const params = new URLSearchParams({
            page: currentPage.toString(),
            limit: '50',
            orderBy: 'product_code',
            orderDirection: 'ASC'
          });

          const endpoint = `/price-lists/${priceListCode}/products?${params.toString()}`;
          console.log(`📡 Cargando página ${currentPage}/${totalPages}:`, endpoint);

          const response = await API.get(endpoint);

          if (response.data.success && Array.isArray(response.data.data)) {
            const pageProducts = response.data.data;
            allProducts = [...allProducts, ...pageProducts];

            // ✅ ACTUALIZAR INFORMACIÓN DE PAGINACIÓN
            if (response.data.pagination) {
              totalPages = response.data.pagination.totalPages;
              totalProductCount = response.data.pagination.totalCount;
              console.log(`✅ Página ${currentPage}/${totalPages} cargada: ${pageProducts.length} productos (Total: ${allProducts.length}/${totalProductCount})`);
            }

            currentPage++;
          } else {
            throw new Error(response.data.message || 'Error en respuesta del API');
          }

          // ✅ SEGURIDAD: Evitar bucle infinito
          if (currentPage > 20) {
            console.warn('⚠️ Límite de seguridad alcanzado (20 páginas)');
            break;
          }

        } while (currentPage <= totalPages);

        console.log(`🎉 CARGA COMPLETA: ${allProducts.length} productos cargados de ${totalProductCount} disponibles`);

        // ✅ MAPEO DE TODOS LOS PRODUCTOS
        const mappedProducts = allProducts.map((plProduct, index) => {
          const priceValue = parseFloat(plProduct.price) || 0;

          return {
            product_id: plProduct.price_list_id || (index + 1), // Usar price_list_id como ID único
            name: plProduct.local_product_name || plProduct.product_name,
            description: plProduct.local_product_description || plProduct.product_name,
            sap_code: plProduct.product_code,
            code: plProduct.product_code,

            // ✅ PRECIOS
            price: priceValue,
            price_list1: priceValue,
            effective_price: priceValue,
            unit_price: priceValue,

            // ✅ INFORMACIÓN ADICIONAL
            price_list_code: plProduct.price_list_code,
            price_list_name: plProduct.price_list_name,
            currency: plProduct.currency || 'COP',
            image_url: null,
            has_custom_price: true,
            custom_price_info: {
              price: priceValue,
              currency: plProduct.currency || 'COP',
              updated_at: plProduct.updated_at
            },
            price_source: 'price_list',
            has_impuesto_saludable: false,
            updated_at: plProduct.updated_at,
            sap_last_sync: plProduct.sap_last_sync,

            // ✅ DATOS ORIGINALES
            _original: plProduct
          };
        });

        // ✅ FILTRAR PRODUCTOS CON PRECIOS VÁLIDOS
        const validProducts = mappedProducts.filter(product => {
          const price = parseFloat(product.price);
          return price > 0;
        });

        setProducts(validProducts);

        console.log(`✅ PRODUCTOS FINALES CARGADOS: ${validProducts.length} productos válidos con precios > 0`);
        console.log(`📊 ESTADÍSTICAS:`);
        console.log(`   - Total obtenido del API: ${allProducts.length}`);
        console.log(`   - Productos con precios válidos: ${validProducts.length}`);
        console.log(`   - Lista de precios: ${priceListCode} (${allProducts[0]?.price_list_name || 'N/A'})`);

        if (validProducts.length === 0) {
          showNotification('No se encontraron productos con precios válidos', 'warning');
        } else {
          showNotification(`${validProducts.length} productos cargados exitosamente`, 'success');
        }

      } catch (error) {
        console.error('❌ Error cargando TODOS los productos:', error);
        showNotification('Error al cargar productos: ' + error.message, 'error');
        setProducts([]);
      } finally {
        setLoadingProducts(false);
      }
    };

    fetchProducts();
  }, [canAccessForm, authType]);
>>>>>>> 7d8635c4

    useEffect(() => {
  }, [products]);

  useEffect(() => {
    if (!canAccessForm || !user || !user.id) return;

    const fetchBranches = async () => {
      try {
        const response = await API.get(`/client-branches/user/${user.id}`);
        if (response.data.success && Array.isArray(response.data.data)) {
          setBranches(response.data.data);
        } else {
          setBranches([]);
        }
      } catch (error) {
        setBranches([]);
      }
    };
    fetchBranches();
  }, [user, canAccessForm]);

  const branchOptions = useMemo(() => {
    return branches.map(branch => ({
      value: branch.branch_id,
      label: branch.branch_name,
      address: branch.address,
      city: branch.city || '',
      municipality_code: branch.municipality_code,
      municipality_name: getCityNameByDANECode(branch.municipality_code)
    }));
  }, [branches]);

  useEffect(() => {
    console.log('🔍 VERIFICANDO CONDICIONES FECHAS:', {
      deliveryZone: deliveryZone?.name,
      orderTimeLimit: siteSettings?.orderTimeLimit,
      siteSettingsCompleto: siteSettings,
      deliveryDate: deliveryDate
    });

    if (deliveryZone && siteSettings?.orderTimeLimit) {
      const dates = calculateAvailableDeliveryDates(deliveryZone, siteSettings.orderTimeLimit);
      setAvailableDeliveryDays(dates);

      console.log('🔍 FECHAS CALCULADAS:', {
        fechasGeneradas: dates.length,
        primerasFechas: dates.slice(0, 3).map(d => d.toISOString().split('T')[0]),
        zone: deliveryZone.name
      });

      if (deliveryDate) {
        // CORRECCIÓN: Crear fecha sin problemas de zona horaria
        const [year, month, day] = deliveryDate.split('-').map(Number);
        const selectedDate = new Date(year, month - 1, day);
        
        const isDateAvailable = dates.some(date => {
          const normalizedAvailable = new Date(date.getFullYear(), date.getMonth(), date.getDate());
          const normalizedSelected = new Date(selectedDate.getFullYear(), selectedDate.getMonth(), selectedDate.getDate());
          return normalizedAvailable.getTime() === normalizedSelected.getTime();
        });
        
        if (!isDateAvailable) {
          console.log('⚠️ Fecha seleccionada no válida, limpiando...');
          setDeliveryDate('');
        }
      }
    } else {
      console.log('❌ Condiciones no cumplidas para calcular fechas');
      setAvailableDeliveryDays([]);
    }
  }, [deliveryZone, siteSettings.orderTimeLimit, deliveryDate]);

  const handleBranchChange = (option) => {
    if (option) {
      setSelectedBranch(option);
      setBranchAddress(option.address || '');
      setDeliveryAddress(option.address || '');

      const zone = getDeliveryZoneByDANECode(
        option.municipality_code,
        option.city || ''
      );
      setDeliveryZone(zone);
      setDeliveryDate('');

      if (zone) {
        const cityName = getCityNameByDANECode(option.municipality_code);
        showNotification(
          `Sucursal en ${cityName} - Zona de entrega: ${zone.name}`,
          'info'
        );

        console.log('Zona de entrega determinada:', {
          municipalityCode: option.municipality_code,
          cityName: cityName,
          zone: zone.name,
          deliveryDays: zone.days
        });
      } else {
        showNotification(
          'No se pudo determinar la zona de entrega para esta sucursal. Verifique el código DANE o contacte soporte.',
          'warning'
        );

        console.warn('No se pudo determinar zona de entrega:', {
          municipalityCode: option.municipality_code,
          city: option.city,
          address: option.address
        });
      }
    } else {
      setSelectedBranch(null);
      setBranchAddress('');
      setDeliveryAddress('');
      setDeliveryZone(null);
      setDeliveryDate('');
    }
  };

  useEffect(() => {
  // Condición: usuario autenticado, tipo BRANCH y aún no hay sucursal seleccionada
  const shouldLoadBranchInfo =
    authType === AUTH_TYPES.BRANCH &&
    isAuthenticated &&
    !selectedBranch;

  if (shouldLoadBranchInfo) {
    const loadBranchInfo = async () => {
      try {
        // Llamada API idéntica a Products para asegurar consistencia
        const response = await API.get('/branch-auth/profile');
        if (response.data.success) {
          const branchData = response.data.data;

          // Construir objeto branchOption idéntico
          const branchOption = {
            value: branchData.branch_id,
            label: branchData.branch_name,
            address: branchData.address,
            municipality_code: branchData.municipality_code,
            city: branchData.city || "",
            municipality_name: getCityNameByDANECode(branchData.municipality_code),
            data: branchData // opcional, si lo usas en selects
          };

          setSelectedBranch(branchOption);
          setBranchAddress(branchData.address || '');
          setDeliveryAddress(branchData.address || '');

          // Zona de entrega
          const zone = getDeliveryZoneByDANECode(
            branchData.municipality_code,
            branchData.city || ""
          );
          setDeliveryZone(zone);

          setDeliveryDate('');
          if (zone) {
            const dates = calculateAvailableDeliveryDates(
              zone,
              siteSettings?.orderTimeLimit || '18:00'
            );
            setAvailableDeliveryDays(dates);
            // Si tienes función para setMunicipalityCode:
            if (typeof setMunicipalityCode === "function") {
              setMunicipalityCode(branchData.municipality_code);
            }
          } else {
            setAvailableDeliveryDays([]);
          }
        }
      } catch (error) {
        console.error('❌ Error cargando info de sucursal:', error);
        showNotification('Error al cargar información de sucursal', 'error');
      }
    };
    loadBranchInfo();
  }
  // solo dispara cuando relevante, igual que Products
}, [authType, isAuthenticated, selectedBranch, siteSettings, getCityNameByDANECode, getDeliveryZoneByDANECode, calculateAvailableDeliveryDates]);

  const handleDeliveryAddressChange = (e) => {
    setDeliveryAddress(e.target.value);
  };

  const calculateSubtotal = () => {
    return orderDetails.reduce((total, item) => {
      const itemTotal = item.quantity * item.unit_price;
      return total + (isNaN(itemTotal) ? 0 : itemTotal);
    }, 0);
  };

  const calculateShipping = (subtotal, totalTaxes) => {
    const subtotalWithTaxes = subtotal + totalTaxes;
    
    if (subtotalWithTaxes < MIN_ORDER_AMOUNT) {
      return null; // No se aplica flete si está por debajo del mínimo
    }
    
    if (subtotalWithTaxes >= SHIPPING_FREE_LIMIT) {
      return 0; // Envío gratis
    }
    
    if (subtotalWithTaxes >= SHIPPING_LIMIT) {
      return SHIPPING_CHARGE; // Costo de envío con impuestos incluidos
    }
    
    return null;
  };

  const calculateIVA = (subtotal) => {
    return subtotal * IVA_RATE;
  };

  const calculateImpuestoSaludable = (subtotal) => {
    return subtotal * IMPUESTO_SALUDABLE_RATE;
  };

  const calculateTaxByProduct = (orderDetails) => {
    let ivaTotal = 0;
    let impuestoSaludableTotal = 0;
    
    orderDetails.forEach(detail => {
      const itemSubtotal = detail.quantity * detail.unit_price;
      const product = products.find(p => p.product_id === parseInt(detail.product_id));
      
      if (product && product.has_impuesto_saludable) {
        impuestoSaludableTotal += itemSubtotal * IMPUESTO_SALUDABLE_RATE;
      } else {
        ivaTotal += itemSubtotal * IVA_RATE;
      }
    });
    
    return { ivaTotal, impuestoSaludableTotal };
  };

  const subtotal = calculateSubtotal();
  const { ivaTotal, impuestoSaludableTotal } = calculateTaxByProduct(orderDetails);
  const totalTaxes = ivaTotal + impuestoSaludableTotal;
  const shipping = calculateShipping(subtotal, totalTaxes);
  const total = shipping !== null ? subtotal + totalTaxes + shipping : subtotal + totalTaxes;

  const formatProductName = (product) => {
    const price = product.has_custom_price && product.custom_price_info 
      ? product.custom_price_info.price 
      : parseFloat(product.effective_price || product.price_list1 || product.price_list || product.price || 0);
    return `${product.name} - ${formatCurrencyCOP(price)}`;
  };

  const handleAddProduct = () => {
    setOrderDetails([...orderDetails, { product_id: '', quantity: 1, unit_price: 0 }]);
  };

  const handleRemoveProduct = (index) => {
    if (orderDetails.length > 1) {
      const newDetails = [...orderDetails];
      newDetails.splice(index, 1);
      setOrderDetails(newDetails);
    } else {
      showNotification('No se puede eliminar el único producto del pedido', 'warning');
    }
  };

  const handleProductChange = (index, field, value) => {
    const newDetails = [...orderDetails];
    newDetails[index][field] = value;

    if (field === 'product_id') {
      const selectedProduct = products.find(p => p.product_id === parseInt(value));
      if (selectedProduct) {
        if (selectedProduct.has_custom_price && selectedProduct.custom_price_info) {
          newDetails[index].unit_price = selectedProduct.custom_price_info.price;
          newDetails[index].price_source = 'custom';
          newDetails[index].original_price = parseFloat(selectedProduct.effective_price || selectedProduct.price_list1 || selectedProduct.price_list || selectedProduct.price || 0);
        } else {
          const defaultPrice = parseFloat(selectedProduct.effective_price || selectedProduct.price_list1 || selectedProduct.price_list || selectedProduct.price || 0);
          newDetails[index].unit_price = defaultPrice;
          newDetails[index].price_source = 'default';
          newDetails[index].original_price = defaultPrice;
        }
      }
    }

    setOrderDetails(newDetails);
  };

  const calculateTotal = () => {
    const subtotal = orderDetails.reduce((total, item) => {
      const itemTotal = item.quantity * item.unit_price;
      return total + (isNaN(itemTotal) ? 0 : itemTotal);
    }, 0);

    const { ivaTotal, impuestoSaludableTotal } = calculateTaxByProduct(orderDetails);
    const totalTaxes = ivaTotal + impuestoSaludableTotal;
    const shipping = calculateShipping(subtotal, totalTaxes);

    return shipping !== null ? subtotal + totalTaxes + shipping : subtotal + totalTaxes;
  };

  const handleSubmit = async (e) => {
    e.preventDefault();

    const isValid = orderDetails.every(detail =>
      detail.product_id && detail.quantity > 0 && detail.unit_price > 0
    );

    if (!isValid) {
      showNotification('Por favor completa todos los campos correctamente. Asegúrate de que los productos tengan precios válidos.', 'error');
      return;
    }

    if (!deliveryDate) {
      showNotification('Selecciona una fecha de entrega válida', 'error');
      return;
    }

    if (!selectedBranch) {
      showNotification('Debes seleccionar una sucursal para el pedido.', 'error');
      return;
    }

    if (!deliveryZone) {
      showNotification('No se pudo determinar la zona de entrega para la sucursal seleccionada.', 'error');
      return;
    }

    // Crear fecha a partir del string sin problemas de zona horaria
    const [year, month, day] = deliveryDate.split('-').map(Number);
    const selectedDate = new Date(year, month - 1, day); // month - 1 porque los meses en Date van de 0-11
    const isDateAvailable = availableDeliveryDays.some(date => {
      const normalizedAvailable = new Date(date.getFullYear(), date.getMonth(), date.getDate());
      const normalizedSelected = new Date(selectedDate.getFullYear(), selectedDate.getMonth(), selectedDate.getDate());
      return normalizedAvailable.getTime() === normalizedSelected.getTime();
    });

    if (!isDateAvailable) {
      showNotification(`La fecha seleccionada no está disponible para entregas en ${deliveryZone.name}`, 'error');
      return;
    }

    if (subtotal < MIN_ORDER_AMOUNT) {
      showNotification(`El monto mínimo para crear un pedido es ${formatCurrencyCOP(MIN_ORDER_AMOUNT)} (sin IVA).`, 'error');
      return;
    }

    if (shipping === null) {
      showNotification('El monto mínimo para aplicar flete es $50.000. Por favor, ajusta tu pedido.', 'error');
      return;
    }

    setShowConfirmationModal(true);
  };

  const handleConfirmCreateOrder = async () => {
  try {
    setIsSubmitting(true);
    setShowConfirmationModal(false);

    // === DEBUG TEMPORAL - AGREGAR ESTAS LÍNEAS ===
    console.log('=== INICIANDO DEBUG handleConfirmCreateOrder ===');
    const { ivaTotal, impuestoSaludableTotal } = calculateTaxByProduct(orderDetails);
    const totalTaxes = ivaTotal + impuestoSaludableTotal;
    console.log('subtotal existe:', typeof subtotal !== 'undefined' ? subtotal : 'NO DEFINIDA');
    console.log('ivaTotal existe:', typeof ivaTotal !== 'undefined' ? ivaTotal : 'NO DEFINIDA');
    console.log('impuestoSaludableTotal existe:', typeof impuestoSaludableTotal !== 'undefined' ? impuestoSaludableTotal : 'NO DEFINIDA');
    console.log('totalTaxes existe:', typeof totalTaxes !== 'undefined' ? totalTaxes : 'NO DEFINIDA');
    console.log('ivaTotal existe:', typeof ivaTotal !== 'undefined' ? ivaTotal : 'NO DEFINIDA');
    console.log('shipping existe:', typeof shipping !== 'undefined' ? shipping : 'NO DEFINIDA');
    console.log('=== FIN DEBUG INICIAL ===');
    // === FIN DEBUG TEMPORAL ===

      console.log('=== INICIANDO DEBUG handleConfirmCreateOrder ===');
      const { ivaTotal, impuestoSaludableTotal } = calculateTaxByProduct(orderDetails);
      const totalTaxes = ivaTotal + impuestoSaludableTotal;
      const totalAmount = parseFloat(calculateTotal());

<<<<<<< HEAD
      const orderData = {
        user_id: user.id,
        total_amount: totalAmount,
        delivery_date: deliveryDate,
        notes: orderNotes,
        delivery_zone: deliveryZone ? deliveryZone.key : null,
        delivery_zone_name: deliveryZone ? deliveryZone.name : null,
        municipality_dane_code: selectedBranch ? selectedBranch.municipality_code : null,
        price_list_code: userPriceListCode || 'GENERAL',
        has_custom_pricing: userPriceListCode && userPriceListCode !== 'GENERAL',
        subtotal_amount: subtotal,
        iva_amount: ivaTotal,
        shipping_amount: shipping || 0,
        details: orderDetails.map(detail => ({
          product_id: parseInt(detail.product_id || 0),
          quantity: parseInt(detail.quantity || 0),
          branch_id: selectedBranch ? selectedBranch.value : null,
          branch_name: selectedBranch ? selectedBranch.label : '',
          branch_address: branchAddress,
          delivery_address: branchAddress,
          shipping_fee: shipping,
          unit_price: parseFloat(detail.unit_price || 0),
          municipality_dane_code: selectedBranch ? selectedBranch.municipality_code : null,
          price_source: detail.price_source || 'default',
          original_unit_price: parseFloat(detail.original_price || detail.unit_price || 0)
        }))
      };
=======
      const isBranchUser = authType === AUTH_TYPES.BRANCH;
>>>>>>> 7d8635c4

      let orderData;

      if (isBranchUser) {
        // 🏢 PAYLOAD PARA USUARIO BRANCH - usar datos COMPLETOS del localStorage
        const branchDataStorage = localStorage.getItem('branchData');
        const priceListStorage = localStorage.getItem('priceListProfile');

        if (!branchDataStorage) {
          throw new Error('No se encontraron datos de sucursal');
        }

        const branchInfo = JSON.parse(branchDataStorage);
        const priceListInfo = priceListStorage ? JSON.parse(priceListStorage) : {};

        console.log('🏢 Datos completos de Branch disponibles:', {
          branch_id: branchInfo.branch_id,
          user_id: branchInfo.user_id, // ← DEBE ESTAR PRESENTE
          client_id: branchInfo.client_id,
          user_name: branchInfo.user_name,
          user_cardcode_sap: branchInfo.user_cardcode_sap
        });

        // ✅ VALIDAR QUE TODOS LOS DATOS CRÍTICOS ESTÉN PRESENTES
        if (!branchInfo.user_id) {
          console.error('❌ ERROR CRÍTICO: user_id no encontrado en branchData:', branchInfo);
          throw new Error('Datos de usuario incompletos. Por favor, cierra sesión e inicia sesión nuevamente.');
        }

        orderData = {
          // ✅ IDENTIFICACIÓN COMPLETA (BRANCH + USER)
          branch_id: branchInfo.branch_id,
          client_id: branchInfo.client_id,
          user_id: branchInfo.user_id, // ← USAR EL user_id REAL DEL CONTEXTO
          order_type: 'BRANCH_ORDER',

          // ✅ INFORMACIÓN FINANCIERA
          total_amount: totalAmount,
          subtotal_amount: subtotal,
          iva_amount: ivaTotal,
          shipping_amount: shipping || 0,

          // ✅ INFORMACIÓN DE ENTREGA
          delivery_date: deliveryDate,
          notes: orderNotes,
          delivery_zone: deliveryZone ? deliveryZone.key : null,
          delivery_zone_name: deliveryZone ? deliveryZone.name : branchInfo.city,
          municipality_dane_code: branchInfo.municipality_code,

          // ✅ LISTA DE PRECIOS
          price_list_code: priceListInfo.price_list_code || '1',
          has_custom_pricing: !!(priceListInfo.price_list_code && priceListInfo.price_list_code !== '1'),

          // ✅ INFORMACIÓN COMPLETA DE BRANCH
          branch_name: branchInfo.branch_name || branchInfo.branchname,
          branch_address: branchInfo.address,
          branch_email: branchInfo.email_branch || branchInfo.email,
          branch_phone: branchInfo.phone,
          company_name: branchInfo.company_name,
          nit_number: branchInfo.nit_number,
          ship_to_code: branchInfo.ship_to_code,

          // ✅ INFORMACIÓN DEL USUARIO PRINCIPAL ASOCIADO
          user_name: branchInfo.user_name,
          user_email: branchInfo.user_email,
          user_cardcode_sap: branchInfo.user_cardcode_sap,
          user_cardtype_sap: branchInfo.user_cardtype_sap,

          // ✅ DETALLES DE PRODUCTOS
          products: orderDetails.map(products => ({
            product_id: parseInt(products.product_id || 0),
            quantity: parseInt(products.quantity || 0),
            unit_price: parseFloat(products.unit_price || 0),
            original_unit_price: parseFloat(products.original_price || detail.unit_price || 0),
            price_source: products.price_source || 'price_list',

            // Branch como origen Y destino
            branch_id: branchInfo.branch_id,
            branch_name: branchInfo.branch_name || branchInfo.branchname,
            branch_address: branchInfo.address,
            delivery_address: branchInfo.address,
            shipping_fee: shipping || 0,
            municipality_dane_code: branchInfo.municipality_code,

            // Información del usuario principal
            user_id: branchInfo.user_id,
            client_id: branchInfo.client_id
          }))
        };

        console.log('🏢 Payload BRANCH COMPLETO construido:', {
          branch_id: orderData.branch_id,
          user_id: orderData.user_id, // ← VERIFICAR QUE ESTÉ PRESENTE
          client_id: orderData.client_id,
          company_name: orderData.company_name,
          totalItems: orderData.products.length
        });

      } else {
        // 👤 PAYLOAD USUARIO PRINCIPAL (TU LÓGICA ORIGINAL INTACTA)
        orderData = {
          user_id: user.id,
          total_amount: totalAmount,
          delivery_date: deliveryDate,
          notes: orderNotes,
          delivery_zone: deliveryZone ? deliveryZone.key : null,
          delivery_zone_name: deliveryZone ? deliveryZone.name : null,
          municipality_dane_code: selectedBranch ? selectedBranch.municipality_code : null,
          price_list_code: userPriceListCode || 'GENERAL',
          has_custom_pricing: userPriceListCode && userPriceListCode !== 'GENERAL',
          subtotal_amount: subtotal,
          iva_amount: ivaTotal,
          shipping_amount: shipping || 0,
          details: orderDetails.map(detail => ({
            product_id: parseInt(detail.product_id || 0),
            quantity: parseInt(detail.quantity || 0),
            branch_id: selectedBranch ? selectedBranch.value : null,
            branch_name: selectedBranch ? selectedBranch.label : '',
            branch_address: branchAddress,
            delivery_address: branchAddress,
            shipping_fee: shipping,
            unit_price: parseFloat(detail.unit_price || 0),
            municipality_dane_code: selectedBranch ? selectedBranch.municipality_code : null,
            price_source: detail.price_source || 'default',
            original_unit_price: parseFloat(detail.original_price || detail.unit_price || 0)
          }))
        };

        console.log('👤 Payload USER construido (lógica original):', orderData);
      }

      let formData = null;
      if (orderFile) {
        formData = new FormData();
        formData.append('orderFile', orderFile);

        if (isBranchUser) {
          const branchInfo = JSON.parse(localStorage.getItem('branchData'));
          formData.append('branch_id', branchInfo.branch_id.toString());
          formData.append('user_id', branchInfo.user_id.toString());
        } else {
          formData.append('user_id', user.id.toString());
        }

        formData.append('orderData', JSON.stringify(orderData));
      }

      let result;
      if (formData) {
        result = await orderService.createOrder(formData, true);
      } else {
        result = await orderService.createOrder(orderData, false);
      }

      if (result.success) {
        showNotification('Pedido creado exitosamente', 'success');
        // Reset form...
        setOrderDetails([{ product_id: '', quantity: 1, unit_price: 0 }]);
        setDeliveryDate('');
        setOrderFile(null);
        setOrderNotes('');

        if (!isBranchUser) {
          setSelectedBranch(null);
          setBranchAddress('');
          setDeliveryAddress('');
          setDeliveryZone(null);
        }

        if (onOrderCreated) onOrderCreated(result.data);
      } else {
        throw new Error(result.message || 'Error al crear el pedido');
      }
    } catch (error) {
      console.error('Error creating order:', error);
      showNotification(error.message || 'Ocurrió un error al procesar tu pedido', 'error');
    } finally {
      setIsSubmitting(false);
    }
  };

  const handleCloseConfirmationModal = () => {
    setShowConfirmationModal(false);
  };

  const handleCancelClick = () => {
    setShowCancelConfirmation(true);
  };

  const handleConfirmCancel = () => {
    navigate('/dashboard/orders');
  };

  const handleCancelConfirmationClose = () => {
    setShowCancelConfirmation(false);
  };

  const productOptionsForSelect = useMemo(() => {
    
    if (!products || products.length === 0) {
      return [];
    }

    const options = products.map(product => {
      // Buscar el precio en diferentes campos posibles, priorizando effective_price
      const price = parseFloat(product.effective_price || product.price_list1 || product.price_list || product.price || 0);
      
      return {
        value: product.product_id,
        label: product.name,
        image: product.image_url,
        price: price
      };
    });
    return options;
  }, [products]);

  const handleSelectChange = (index, option) => {
    const newDetails = [...orderDetails];
    if (option) {
      newDetails[index].product_id = option.value;
      const selectedProduct = products.find(p => p.product_id === parseInt(option.value));

      if (selectedProduct) {
<<<<<<< HEAD
        if (selectedProduct.has_custom_price && selectedProduct.custom_price_info) {
          newDetails[index].unit_price = selectedProduct.custom_price_info.price;
          newDetails[index].price_source = 'custom';
          newDetails[index].original_price = parseFloat(selectedProduct.effective_price || selectedProduct.price_list1 || selectedProduct.price_list || selectedProduct.price || 0);
        } else {
          const defaultPrice = parseFloat(selectedProduct.effective_price || selectedProduct.price_list1 || selectedProduct.price_list || selectedProduct.price || 0);
          newDetails[index].unit_price = defaultPrice;
          newDetails[index].price_source = 'default';
          newDetails[index].original_price = defaultPrice;
        }
=======
        // ✅ LÓGICA SIMPLIFICADA - usar directamente el precio del producto
        const productPrice = parseFloat(selectedProduct.price || selectedProduct.effective_price || selectedProduct.price_list1 || 0);

        newDetails[index].unit_price = productPrice;
        newDetails[index].price_source = selectedProduct.price_source || 'price_list';
        newDetails[index].original_price = productPrice;

        console.log('✅ Producto seleccionado:', {
          name: selectedProduct.name,
          price: productPrice,
          source: selectedProduct.price_source
        });
>>>>>>> 7d8635c4
      }
    } else {
      newDetails[index].product_id = '';
      newDetails[index].unit_price = 0;
    }

    setOrderDetails(newDetails);
  };

  const formatOptionLabel = ({ value, label, image, price }) => (
    <div className="flex items-center">
      {image ? (
        <img src={image} alt={label} className="w-8 h-8 mr-3 rounded-md object-cover border border-gray-200" />
      ) : (
        <div className="w-8 h-8 mr-3 rounded-md bg-gray-100 flex items-center justify-center text-xs text-gray-400 border border-gray-200">Img</div>
      )}
      <div>
        <div className="font-medium text-sm text-gray-800">{label}</div>
        {price && <div className="text-xs text-gray-500">{formatCurrencyCOP(price)}</div>}
      </div>
    </div>
  );

  const formatCurrencyCOP = (value) => {
    const numValue = parseFloat(value);
    if (isNaN(numValue)) return "$ 0";

    const intValue = Math.floor(numValue);
    const valueStr = intValue.toString();

    if (valueStr.length <= 6) {
      return `$ ${valueStr.replace(/\B(?=(\d{3})+(?!\d))/g, ".")}`;
    }

    const millionsPart = valueStr.slice(0, valueStr.length - 6);
    const thousandsPart = valueStr.slice(valueStr.length - 6);

    const formattedMillions = millionsPart.replace(/\B(?=(\d{3})+(?!\d))/g, ".");
    const formattedThousands = thousandsPart.replace(/\B(?=(\d{3})+(?!\d))/g, ".");

    return `$ ${formattedMillions}'${formattedThousands}`;
  };

  // Verificación de estado de carga
  if (isValidating) {
    return (
      <div className="w-full p-6 bg-white rounded-lg border border-gray-200 shadow-sm">
        <div className="flex justify-center items-center h-40">
          <div className="text-center">
            <div className="animate-spin rounded-full h-12 w-12 border-t-2 border-b-2 border-blue-500 mx-auto mb-4"></div>
            <p className="text-gray-600">Validando permisos de usuario...</p>
          </div>
        </div>
      </div>
    );
  }

  // Verificación de acceso
  if (!canAccessForm) {
    console.log('❌ CreateOrderForm - Acceso denegado:', {
      canAccessForm,
      userStatus: userStatus.statusMessage,
      userCanCreate: userStatus.canCreateOrders,
      isActive: userStatus.isActive,
      hasProfile: userStatus.hasClientProfile
    });
    
    return (
      <div className="w-full p-6 bg-white rounded-lg border border-gray-200 shadow-sm">
        <div className="text-center mb-6">
          <h2 className="text-xl font-semibold text-gray-800 mb-4">Crear Nuevo Pedido</h2>
          <UserActivationStatus showDetailedStatus={true} allowManualActions={false} />
        </div>

        {validationResult?.errors && (
          <div className="mt-6 space-y-3">
            {validationResult.errors.map((error, index) => (
              <div key={index} className="bg-red-50 border border-red-200 rounded-md p-4">
                <div className="flex items-start">
                  <span className="text-red-500 mr-2 mt-0.5">❌</span>
                  <div className="flex-1">
                    <span className="text-red-700 font-medium block">{error.message}</span>
                    {error.action === 'COMPLETE_PROFILE' && (
                      <button
                        onClick={() => navigate(error.redirectTo)}
                        className="mt-2 px-4 py-2 bg-red-600 text-white rounded hover:bg-red-700 text-sm"
                      >
                        Completar perfil de cliente
                      </button>
                    )}
                    {error.action === 'CONTACT_SUPPORT' && (
                      <button
                        onClick={() => alert('Contacta con el administrador para activar tu cuenta')}
                        className="mt-2 px-4 py-2 bg-red-600 text-white rounded hover:bg-red-700 text-sm"
                      >
                        Contactar administrador
                      </button>
                    )}
                  </div>
                </div>
              </div>
            ))}
          </div>
        )}

        <div className="mt-6 flex justify-center space-x-4">
          <button
            onClick={() => navigate('/dashboard/orders')}
            className="px-4 py-2 bg-gray-600 text-white rounded hover:bg-gray-700"
          >
            Volver a órdenes
          </button>
          <button
            onClick={() => window.location.reload()}
            className="px-4 py-2 bg-blue-600 text-white rounded hover:bg-blue-700"
          >
            Verificar nuevamente
          </button>
        </div>
      </div>
    );
  }

  // Verificación final de estados de carga
  if (loadingProducts || loadingSettings) {
    return (
      <div className="w-full p-6 bg-white rounded-lg border border-gray-200 shadow-sm">
        <div className="flex justify-center items-center h-40">
          <div className="animate-spin rounded-full h-12 w-12 border-t-2 border-b-2 border-blue-500"></div>
          <p className="ml-4 text-gray-600">Cargando productos...</p>
        </div>
      </div>
    );
  }

  return (
    <div className="w-full p-6 bg-white rounded-lg border border-gray-200 shadow-sm">
      <form onSubmit={handleSubmit} className="space-y-6">
        <h2 className="text-xl font-semibold text-gray-800">Crear Nuevo Pedido</h2>

        {notification.show && (
          <Notification
            message={notification.message}
            type={notification.type}
            onClose={() => setNotification({ show: false, message: '', type: '' })}
          />
        )}

        <div className="bg-white p-6 rounded-lg shadow-sm border border-gray-100 mb-6">
          <div className="flex items-center mb-4">
            <span className="text-2xl mr-3">🏢</span>
            <h3 className="text-xl font-semibold text-gray-800">Sucursal de Entrega</h3>
          </div>

          <div className="mb-4">
            <label className="block text-sm font-medium text-gray-700 mb-2">Selecciona tu sucursal</label>
            <Select
              value={selectedBranch}
              onChange={handleBranchChange}
              options={branchOptions}
              formatOptionLabel={formatBranchOptionLabel}
              placeholder="Selecciona una sucursal"
              isClearable
              className="w-full"
              styles={{
                control: (base) => ({
                  ...base,
                  borderColor: '#D1D5DB',
                  boxShadow: 'none',
                  '&:hover': { borderColor: '#4F46E5' }
                }),
                option: (base) => ({
                  ...base,
                  padding: '12px 16px'
                })
              }}
            />
          </div>

          {selectedBranch && (
            <div className="space-y-3">
              <div>
                <label className="block text-xs text-gray-500 mb-1">Dirección de la sucursal</label>
                <input
                  type="text"
                  value={branchAddress}
                  className="w-full border border-gray-300 rounded-md px-3 py-2 bg-gray-100"
                  readOnly
                />
              </div>

              {deliveryZone && (
                <div className="bg-blue-50 p-4 rounded-md border-l-4 border-blue-400">
                  <div className="flex items-center mb-2">
                    <span className="text-blue-500 mr-2">🚚</span>
                    <span className="font-medium text-blue-800">
                      Zona de Entrega: {deliveryZone.name}
                    </span>
                  </div>
                  <p className="text-sm text-blue-700 mb-2">
                    Las entregas para esta sucursal se realizan los días: {deliveryZone.name}
                  </p>
                  {selectedBranch && selectedBranch.municipality_code && (
                    <div className="text-xs text-blue-600 bg-blue-100 p-2 rounded">
                      <strong>Municipio:</strong> {getCityNameByDANECode(selectedBranch.municipality_code)}
                    </div>
                  )}
                </div>
              )}
            </div>
          )}
        </div>

        <div className="bg-white p-6 rounded-lg shadow-sm border border-gray-100 mb-6">
          <div className="flex items-center mb-4">
            <span className="text-2xl mr-3">📅</span>
            <h3 className="text-xl font-semibold text-gray-800">Fecha de Entrega</h3>
          </div>

          {!selectedBranch ? (
            <div className="bg-yellow-50 p-4 rounded-md border-l-4 border-yellow-400">
              <p className="text-sm text-yellow-700">
                <span className="flex items-center">
                  <span className="text-yellow-500 mr-2">⚠️</span>
                  <span className="font-medium">Primero selecciona una sucursal para ver las fechas de entrega disponibles</span>
                </span>
              </p>
            </div>
          ) : !deliveryZone ? (
            <div className="bg-red-50 p-4 rounded-md border-l-4 border-red-400">
              <p className="text-sm text-red-700">
                <span className="flex items-center">
                  <span className="text-red-500 mr-2">❌</span>
                  <span className="font-medium">No se pudo determinar la zona de entrega para esta sucursal</span>
                </span>
              </p>
            </div>
          ) : (
            <>
              <div className="bg-blue-50 p-4 rounded-md mb-4 border-l-4 border-blue-400">
                <p className="text-sm text-gray-700">
                  <span className="flex items-center mb-2">
                    <span className="text-blue-500 mr-2">ℹ️</span>
                    <span className="font-medium">Fechas disponibles para {deliveryZone.name}</span>
                  </span>
                </p>
              </div>

              <div className="grid md:grid-cols-2 gap-6 mb-4">
                <div className="bg-gray-50 p-4 rounded-md">
                  <h4 className="font-medium text-gray-700 mb-2 flex items-center">
                    <span className="mr-2">🚚</span>Información sobre tu entrega
                  </h4>
                  <ul className="space-y-2 text-sm text-gray-600">
                    <li className="flex items-start">
                      <span className="text-green-500 mr-2">✨</span>
                      <span>Entregas para <strong>{deliveryZone.name}</strong></span>
                    </li>
                    <li className="flex items-start">
                      <span className="text-amber-500 mr-2">⏰</span>
                      <span>Si haces tu pedido después de las {siteSettings.orderTimeLimit}, necesitaremos <span className="font-medium">1 día extra</span> para prepararlo con cuidado.</span>
                    </li>
                    <li className="flex items-start">
                      <span className="text-blue-500 mr-2">📅</span>
                      <span>Solo se muestran fechas disponibles para tu zona de entrega.</span>
                    </li>
                    {selectedBranch && selectedBranch.municipality_code && (
                      <li className="flex items-start">
                        <span className="text-purple-500 mr-2">🏷️</span>
                        <span>Municipio: <strong>{getCityNameByDANECode(selectedBranch.municipality_code)}</strong></span>
                      </li>
                    )}
                  </ul>
                  <p className="mt-3 text-xs text-gray-500 italic flex items-center">
                    <span className="mr-2">🕒</span>
                    Entregamos en horario comercial. ¡Estamos aquí para ti!
                  </p>
                </div>

                <div className="bg-gray-50 p-4 rounded-md flex flex-col justify-center">
                  <div className="text-center mb-3">
                    <span className="inline-block bg-green-100 text-green-800 text-xs px-2 py-1 rounded-full">
                      Selecciona una fecha disponible
                    </span>
                  </div>
                  <DeliveryDatePicker
                    value={deliveryDate}
                    onChange={setDeliveryDate}
                    orderTimeLimit={siteSettings.orderTimeLimit}
                    availableDates={availableDeliveryDays}
                    deliveryZone={deliveryZone}
                  />
                </div>
              </div>

              <div className="text-xs text-gray-500 italic mt-2 flex items-center">
                <span className="mr-2">🚚</span>
                <span>Las entregas se realizan en horario comercial según la zona seleccionada</span>
              </div>
            </>
          )}
        </div>

        <div className="overflow-x-auto">
          <table className="min-w-full divide-y divide-gray-200">
            <thead className="bg-gray-50">
              <tr>
                <th scope="col" className="px-6 py-3 text-left text-xs font-medium text-gray-500 uppercase tracking-wider">
                  Imagen Referencia
                </th>
                <th scope="col" className="px-6 py-3 text-left text-xs font-medium text-gray-500 uppercase tracking-wider">
                  Producto
                </th>
                <th scope="col" className="px-6 py-3 text-left text-xs font-medium text-gray-500 uppercase tracking-wider">
                  Cantidad
                </th>
                <th scope="col" className="px-6 py-3 text-left text-xs font-medium text-gray-500 uppercase tracking-wider">
                  Precio Unitario
                </th>
                <th scope="col" className="px-6 py-3 text-left text-xs font-medium text-gray-500 uppercase tracking-wider">
                  Subtotal
                </th>
                <th scope="col" className="px-6 py-3 text-left text-xs font-medium text-gray-500 uppercase tracking-wider">
                  Acciones
                </th>
              </tr>
            </thead>
            <tbody className="bg-white divide-y divide-gray-200">
              {orderDetails.map((detail, index) => {
                const selectedProduct = products.find(p => p.product_id === parseInt(detail.product_id));

                return (
                  <tr key={index}>
                    <td className="px-6 py-4 whitespace-nowrap">
                      {selectedProduct?.image_url ? (
                        <div className="w-16 h-16">
                          <img
                            src={selectedProduct.image_url}
                            alt={selectedProduct.name}
                            className="object-cover w-full h-full rounded-md border border-gray-300"
                          />
                        </div>
                      ) : (
                        <div className="w-16 h-16 flex items-center justify-center bg-gray-100 rounded-md border border-gray-300">
                          <span className="text-gray-500 text-xs">Sin imagen</span>
                        </div>
                      )}
                    </td>

                    <td className="px-6 py-4 whitespace-nowrap">
                      <Select
                        value={productOptionsForSelect.find(option => option.value === parseInt(detail.product_id))}
                        onChange={(option) => handleSelectChange(index, option)}
                        options={productOptionsForSelect}
                        formatOptionLabel={formatOptionLabel}
                        placeholder="Seleccionar producto"
                        className="w-full"
                        classNamePrefix="select"
                        isClearable
                        isSearchable
                        menuPortalTarget={document.body}
                        menuPosition="fixed"
                        menuPlacement="auto"
                        noOptionsMessage={() => 'No se encontraron productos'}
                        loadingMessage={() => 'Cargando productos...'}
                        isLoading={products.length === 0}
                        styles={{
                          control: (base) => ({
                            ...base,
                            borderColor: '#D1D5DB',
                            boxShadow: 'none',
                            minWidth: '300px',
                            width: '100%',
                            '&:hover': { borderColor: '#4F46E5' }
                          }),
                          container: (base) => ({
                            ...base,
                            width: '300px',
                            minWidth: '300px',
                            maxWidth: '400px'
                          }),
                          menu: (base) => ({
                            ...base,
                            zIndex: 9999,
                            width: '300px',
                            minWidth: '300px'
                          }),
                          menuPortal: (base) => ({
                            ...base,
                            zIndex: 9999
                          })
                        }}
                      />
                    </td>

                    <td className="px-6 py-4 whitespace-nowrap">
                      <input
                        type="number"
                        min="1"
                        value={detail.quantity}
                        onChange={(e) => handleProductChange(index, 'quantity', e.target.value)}
                        className="mt-1 block w-full py-2 px-3 border border-gray-300 bg-white rounded-md shadow-sm focus:outline-none focus:ring-indigo-500 focus:border-indigo-500 sm:text-sm"
                        required
                      />
                    </td>

                    <td className="px-6 py-4 whitespace-nowrap">
                      {formatCurrencyCOP(detail.unit_price)}
                    </td>

                    <td className="px-6 py-4 whitespace-nowrap">
                      {formatCurrencyCOP(detail.quantity * detail.unit_price)}
                    </td>

                    <td className="px-6 py-4 whitespace-nowrap">
                      <button
                        type="button"
                        onClick={() => handleRemoveProduct(index)}
                        className="text-red-600 hover:text-red-800"
                        disabled={orderDetails.length <= 1}
                      >
                        <svg xmlns="http://www.w3.org/2000/svg" className="h-5 w-5" fill="none" viewBox="0 0 24 24" stroke="currentColor">
                          <path strokeLinecap="round" strokeLinejoin="round" strokeWidth={2} d="M19 7l-.867 12.142A2 2 0 0116.138 21H7.862a2 2 0 01-1.995-1.858L5 7m5 4v6m4-6v6m1-10V4a1 1 0 00-1-1h-4a1 1 0 00-1 1v3M4 7h16" />
                        </svg>
                      </button>
                    </td>
                  </tr>
                );
              })}
            </tbody>
          </table>
        </div>

        <div className="flex justify-between items-center mb-6">
          <button
            type="button"
            className="text-white px-4 py-2 rounded hover:opacity-90"
            style={{ backgroundColor: '#687e8d' }}
            onClick={handleAddProduct}
          >
            + Agregar Producto
          </button>

          <div className="text-xl font-bold" style={{ color: '#2c3e50' }}>
            Total: {formatCurrencyCOP(calculateTotal())}
          </div>
        </div>

        <div className="my-6 p-4 bg-blue-50 rounded-lg border border-blue-200">
          <div className="space-y-3">
            {/* Subtotal */}
            <div className="flex justify-between items-center">
              <span className="font-medium text-gray-700">Subtotal:</span>
              <span className="font-semibold text-gray-800">{formatCurrencyCOP(subtotal)}</span>
            </div>

            {/* IVA */}
            {ivaTotal > 0 && (
              <div className="flex justify-between items-center">
                <span className="font-medium text-gray-700">IVA (19%):</span>
                <span className="font-semibold text-gray-800">{formatCurrencyCOP(ivaTotal)}</span>
              </div>
            )}

            {/* Impuesto Saludable */}
            {impuestoSaludableTotal > 0 && (
              <div className="flex justify-between items-center">
                <span className="font-medium text-gray-700">Impuesto Saludable (10%):</span>
                <span className="font-semibold text-gray-800">{formatCurrencyCOP(impuestoSaludableTotal)}</span>
              </div>
            )}

            {/* Flete */}
            <div className="flex justify-between items-center">
              <span className="font-medium text-gray-700">Flete:</span>
              {shipping === 0 ? (
                <span className="text-green-600 font-bold">¡Envío gratis!</span>
              ) : shipping === SHIPPING_CHARGE ? (
                <span className="text-blue-700 font-semibold">{formatCurrencyCOP(SHIPPING_CHARGE)}</span>
              ) : (
                <span className="text-red-600 font-semibold">No aplica</span>
              )}
            </div>

            {/* Línea divisoria */}
            <hr className="border-gray-300" />

            {/* Total final */}
            <div className="flex justify-between items-center">
              <span className="text-xl font-bold text-gray-800">Total a pagar:</span>
              <span className="text-xl font-bold text-gray-800">{formatCurrencyCOP(total)}</span>
            </div>
          </div>
        </div>

        <div className="space-y-4 mt-6 border-t pt-6">
          <div>
            <label htmlFor="orderNotes" className="block text-sm font-medium text-gray-700 mb-1">
              Observaciones
            </label>
            <textarea
              id="orderNotes"
              rows="3"
              value={orderNotes}
              onChange={(e) => setOrderNotes(e.target.value)}
              placeholder="Instrucciones especiales, detalles de entrega, etc."
              className="w-full border border-gray-300 rounded-md shadow-sm py-2 px-3 focus:outline-none focus:ring-indigo-500 focus:border-indigo-500 sm:text-sm"
            ></textarea>
          </div>

          <div>
            <label className="block text-sm font-medium text-gray-700 mb-1">
              Adjuntar Orden de Compra (opcional)
            </label>
            <OrderFileUpload
              value={orderFile}
              onChange={setOrderFile}
              buttonLabel="Orden de compra"
            />
          </div>
        </div>

        <div className="flex gap-4">
          <button
            type="button"
            className="flex-1 py-2 px-4 border border-gray-300 text-sm font-medium rounded-md text-gray-700 bg-white hover:bg-red-500 hover:text-white focus:outline-none focus:ring-2 focus:ring-offset-2 focus:ring-gray-500"
            onClick={handleCancelClick}
          >
            Cancelar
          </button>
          <button
            type="submit"
            className={`flex-1 py-2 px-4 border border-transparent text-sm font-medium rounded-md text-white bg-green-600 hover:bg-green-700 focus:outline-none focus:ring-2 focus:ring-offset-2 focus:ring-green-500 ${isSubmitting ? 'opacity-75 cursor-not-allowed' : ''}`}
            disabled={isSubmitting || !selectedBranch || !deliveryZone}
          >
            {isSubmitting ? (
              <span className="flex justify-center items-center">
                <svg className="animate-spin -ml-1 mr-3 h-5 w-5 text-white" xmlns="http://www.w3.org/2000/svg" fill="none" viewBox="0 0 24 24">
                  <circle className="opacity-25" cx="12" cy="12" r="10" stroke="currentColor" strokeWidth="4"></circle>
                  <path className="opacity-75" fill="currentColor" d="M4 12a8 8 0 018-8V0C5.373 0 0 5.373 0 12h4zm2 5.291A7.962 7.962 0 014 12H0c0 3.042 1.135 5.824 3 7.938l3-2.647z"></path>
                </svg>
                Procesando...
              </span>
            ) : 'Crear Pedido'}
          </button>
        </div>
      </form>

      {showCancelConfirmation && (
        <div className="fixed inset-0 bg-black bg-opacity-30 flex items-center justify-center z-50">
          <div className="bg-white rounded-lg p-6 max-w-sm mx-auto">
            <h3 className="text-lg font-medium text-gray-900 mb-4">Confirmar cancelación</h3>
            <p className="text-gray-500 mb-6">¿En realidad quiere cancelar el trabajo en curso?</p>

            <div className="flex justify-end gap-3">
              <button
                type="button"
                className="px-4 py-2 bg-gray-200 text-gray-800 rounded-md hover:bg-gray-300"
                onClick={handleCancelConfirmationClose}
              >
                Cancelar
              </button>
              <button
                type="button"
                className="px-4 py-2 bg-red-600 text-white rounded-md hover:bg-red-700"
                onClick={handleConfirmCancel}
              >
                Aceptar
              </button>
            </div>
          </div>
        </div>
      )}

      {showConfirmationModal && (
        <div className="fixed inset-0 bg-black bg-opacity-30 flex items-center justify-center z-50">
          <div className="bg-white rounded-lg p-6 max-w-md mx-auto">
            <h3 className="text-lg font-medium text-gray-900 mb-4">Confirmar pedido</h3>
            <p className="text-gray-500 mb-2">¿Estás seguro de que deseas crear este pedido?</p>

            {/* Desglose en el modal */}
            <div className="bg-gray-50 p-3 rounded-md mb-4">
              <div className="space-y-1 text-sm">
                <div className="flex justify-between">
                  <span>Subtotal:</span>
                  <span>{formatCurrencyCOP(subtotal)}</span>
                </div>
                {ivaTotal > 0 && (
                  <div className="flex justify-between">
                    <span>IVA (19%):</span>
                    <span>{formatCurrencyCOP(ivaTotal)}</span>
                  </div>
                )}
                {impuestoSaludableTotal > 0 && (
                  <div className="flex justify-between">
                    <span>Impuesto Saludable (10%):</span>
                    <span>{formatCurrencyCOP(impuestoSaludableTotal)}</span>
                  </div>
                )}
                <div className="flex justify-between">
                  <span>Flete:</span>
                  <span>{shipping === 0 ? 'Gratis' : formatCurrencyCOP(shipping || 0)}</span>
                </div>
                <hr className="my-1" />
                <div className="flex justify-between font-bold">
                  <span>Total:</span>
                  <span>{formatCurrencyCOP(total)}</span>
                </div>
              </div>
            </div>
            {deliveryZone && (
              <div className="text-gray-600 text-sm mb-4">
                <p>Zona de entrega: {deliveryZone.name}</p>
                {selectedBranch && selectedBranch.municipality_code && (
                  <p>Municipio: {getCityNameByDANECode(selectedBranch.municipality_code)}</p>
                )}
              </div>
            )}

            <div className="flex justify-end gap-3">
              <button
                type="button"
                className="px-4 py-2 bg-gray-200 text-gray-800 rounded-md hover:bg-gray-300"
                onClick={handleCloseConfirmationModal}
              >
                Cancelar
              </button>
              <button
                type="button"
                className="px-4 py-2 bg-green-600 text-white rounded-md hover:bg-green-700"
                onClick={handleConfirmCreateOrder}
              >
                Confirmar Pedido
              </button>
            </div>
          </div>
        </div>
      )}
    </div>
  );
};

export default CreateOrderForm;<|MERGE_RESOLUTION|>--- conflicted
+++ resolved
@@ -13,11 +13,7 @@
 import usePriceList from '../../../../hooks/usePriceList';
 
 const CreateOrderForm = ({ onOrderCreated }) => {
-<<<<<<< HEAD
-  const { user } = useAuth();
-=======
   const { user, branch, authType, isAuthenticated } = useAuth();
->>>>>>> 7d8635c4
   const {
     userPriceListCode,
     priceCache,
@@ -31,11 +27,7 @@
 
   // Estados de validación simplificados basados en useUserActivation
   const isValidating = userStatus.loading;
-<<<<<<< HEAD
-  const canAccessForm = userStatus.canCreateOrders && !userStatus.loading;
-=======
   const canAccessForm = userStatus.canCreateOrders && !userStatus.loading && isAuthenticated;
->>>>>>> 7d8635c4
 
   // Resultado de validación
   const validationResult = {
@@ -47,18 +39,6 @@
     }] : [],
     warnings: []
   };
-<<<<<<< HEAD
-  
-
-  // Debug para diagnosticar el problema
-  useEffect(() => {
-  }, [userStatus.loading, userStatus.canCreateOrders, userStatus.isActive, userStatus.hasClientProfile, isValidating, canAccessForm]);
-
-  // Debug simplificado
-  useEffect(() => {
-  }, [isValidating, canAccessForm, userStatus, user?.id]);
-=======
->>>>>>> 7d8635c4
 
   const [products, setProducts] = useState([]);
   const [orderDetails, setOrderDetails] = useState([{ product_id: '', quantity: 1, unit_price: 0 }]);
@@ -69,14 +49,11 @@
   const [notification, setNotification] = useState({ show: false, message: '', type: '' });
   const [loadingProducts, setLoadingProducts] = useState(true);
   const [siteSettings, setSiteSettings] = useState({ orderTimeLimit: '18:00' });
-<<<<<<< HEAD
-=======
   const [branchInfo, setBranchInfo] = useState(null);
   const [loadingBranchInfo, setLoadingBranchInfo] = useState(false);
   const fetchProductsCalledRef = useRef(false);
   const fetchBranchesCalledRef = useRef(false);
 
->>>>>>> 7d8635c4
   // Cargar configuración del sitio
   useEffect(() => {
     const fetchSettings = async () => {
@@ -114,12 +91,9 @@
   const [deliveryAddress, setDeliveryAddress] = useState('');
   const [deliveryZone, setDeliveryZone] = useState(null);
   const [availableDeliveryDays, setAvailableDeliveryDays] = useState([]);
-<<<<<<< HEAD
-=======
   const isFetchingProducts = useRef(false);
   const isFetchingBranches = useRef(false);
   const [search, setSearch] = useState('');
->>>>>>> 7d8635c4
   const showNotification = (message, type = 'success') => {
     setNotification({ show: true, message, type });
     setTimeout(() => setNotification({ show: false, message: '', type: '' }), 5000);
@@ -269,11 +243,7 @@
     );
   };
 
-<<<<<<< HEAD
-  useEffect(() => {
-=======
   /*useEffect(() => {
->>>>>>> 7d8635c4
     if (!canAccessForm) return;
 
     const fetchProducts = async () => {
@@ -352,9 +322,6 @@
       }
     };
     fetchProducts();
-<<<<<<< HEAD
-  }, [canAccessForm, userPriceListCode, fetchMultiplePrices]);
-=======
   }, [canAccessForm, userPriceListCode, fetchMultiplePrices]);*/
   useEffect(() => {
     if (!canAccessForm) return;
@@ -498,7 +465,6 @@
 
     fetchProducts();
   }, [canAccessForm, authType]);
->>>>>>> 7d8635c4
 
     useEffect(() => {
   }, [products]);
@@ -854,59 +820,16 @@
   };
 
   const handleConfirmCreateOrder = async () => {
-  try {
-    setIsSubmitting(true);
-    setShowConfirmationModal(false);
-
-    // === DEBUG TEMPORAL - AGREGAR ESTAS LÍNEAS ===
-    console.log('=== INICIANDO DEBUG handleConfirmCreateOrder ===');
-    const { ivaTotal, impuestoSaludableTotal } = calculateTaxByProduct(orderDetails);
-    const totalTaxes = ivaTotal + impuestoSaludableTotal;
-    console.log('subtotal existe:', typeof subtotal !== 'undefined' ? subtotal : 'NO DEFINIDA');
-    console.log('ivaTotal existe:', typeof ivaTotal !== 'undefined' ? ivaTotal : 'NO DEFINIDA');
-    console.log('impuestoSaludableTotal existe:', typeof impuestoSaludableTotal !== 'undefined' ? impuestoSaludableTotal : 'NO DEFINIDA');
-    console.log('totalTaxes existe:', typeof totalTaxes !== 'undefined' ? totalTaxes : 'NO DEFINIDA');
-    console.log('ivaTotal existe:', typeof ivaTotal !== 'undefined' ? ivaTotal : 'NO DEFINIDA');
-    console.log('shipping existe:', typeof shipping !== 'undefined' ? shipping : 'NO DEFINIDA');
-    console.log('=== FIN DEBUG INICIAL ===');
-    // === FIN DEBUG TEMPORAL ===
+    try {
+      setIsSubmitting(true);
+      setShowConfirmationModal(false);
 
       console.log('=== INICIANDO DEBUG handleConfirmCreateOrder ===');
       const { ivaTotal, impuestoSaludableTotal } = calculateTaxByProduct(orderDetails);
       const totalTaxes = ivaTotal + impuestoSaludableTotal;
       const totalAmount = parseFloat(calculateTotal());
 
-<<<<<<< HEAD
-      const orderData = {
-        user_id: user.id,
-        total_amount: totalAmount,
-        delivery_date: deliveryDate,
-        notes: orderNotes,
-        delivery_zone: deliveryZone ? deliveryZone.key : null,
-        delivery_zone_name: deliveryZone ? deliveryZone.name : null,
-        municipality_dane_code: selectedBranch ? selectedBranch.municipality_code : null,
-        price_list_code: userPriceListCode || 'GENERAL',
-        has_custom_pricing: userPriceListCode && userPriceListCode !== 'GENERAL',
-        subtotal_amount: subtotal,
-        iva_amount: ivaTotal,
-        shipping_amount: shipping || 0,
-        details: orderDetails.map(detail => ({
-          product_id: parseInt(detail.product_id || 0),
-          quantity: parseInt(detail.quantity || 0),
-          branch_id: selectedBranch ? selectedBranch.value : null,
-          branch_name: selectedBranch ? selectedBranch.label : '',
-          branch_address: branchAddress,
-          delivery_address: branchAddress,
-          shipping_fee: shipping,
-          unit_price: parseFloat(detail.unit_price || 0),
-          municipality_dane_code: selectedBranch ? selectedBranch.municipality_code : null,
-          price_source: detail.price_source || 'default',
-          original_unit_price: parseFloat(detail.original_price || detail.unit_price || 0)
-        }))
-      };
-=======
       const isBranchUser = authType === AUTH_TYPES.BRANCH;
->>>>>>> 7d8635c4
 
       let orderData;
 
@@ -1131,18 +1054,6 @@
       const selectedProduct = products.find(p => p.product_id === parseInt(option.value));
 
       if (selectedProduct) {
-<<<<<<< HEAD
-        if (selectedProduct.has_custom_price && selectedProduct.custom_price_info) {
-          newDetails[index].unit_price = selectedProduct.custom_price_info.price;
-          newDetails[index].price_source = 'custom';
-          newDetails[index].original_price = parseFloat(selectedProduct.effective_price || selectedProduct.price_list1 || selectedProduct.price_list || selectedProduct.price || 0);
-        } else {
-          const defaultPrice = parseFloat(selectedProduct.effective_price || selectedProduct.price_list1 || selectedProduct.price_list || selectedProduct.price || 0);
-          newDetails[index].unit_price = defaultPrice;
-          newDetails[index].price_source = 'default';
-          newDetails[index].original_price = defaultPrice;
-        }
-=======
         // ✅ LÓGICA SIMPLIFICADA - usar directamente el precio del producto
         const productPrice = parseFloat(selectedProduct.price || selectedProduct.effective_price || selectedProduct.price_list1 || 0);
 
@@ -1155,7 +1066,6 @@
           price: productPrice,
           source: selectedProduct.price_source
         });
->>>>>>> 7d8635c4
       }
     } else {
       newDetails[index].product_id = '';
