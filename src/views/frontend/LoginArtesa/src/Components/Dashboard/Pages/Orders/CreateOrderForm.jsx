import React, { useState, useEffect } from 'react';
import { useAuth } from '../../../../hooks/useAuth';
import { orderService } from '../../../../services/orderService';
import API from '../../../../api/config';
import DeliveryDatePicker from './DeliveryDatePicker';
import OrderFileUpload from './OrderFileUpload';

const CreateOrderForm = ({ onOrderCreated }) => {
  const { user } = useAuth();
  const [products, setProducts] = useState([]);
<<<<<<< HEAD
  const [orderDetails, setOrderDetails] = useState([
    { product_id: '', quantity: 1, unit_price: 0 }
  ]);
  const [isSubmitting, setIsSubmitting] = useState(false);
  const [notification, setNotification] = useState({ show: false, message: '', type: '' });
  const [productData, setProductData] = useState({}); // Para almacenar los datos completos
=======
  const [orderDetails, setOrderDetails] = useState([{ product_id: '', quantity: 1, unit_price: 0 }]);
  const [deliveryDate, setDeliveryDate] = useState('');
  const [orderFile, setOrderFile] = useState(null);
  const [orderNotes, setOrderNotes] = useState('');
  const [isSubmitting, setIsSubmitting] = useState(false);
  const [notification, setNotification] = useState({ show: false, message: '', type: '' });
  const [loadingProducts, setLoadingProducts] = useState(true);
  const [siteSettings, setSiteSettings] = useState({ orderTimeLimit: '18:00' });
  const [loadingSettings, setLoadingSettings] = useState(true);

  // Cargar configuración del sitio
  useEffect(() => {
    const fetchSettings = async () => {
      try {
        const response = await API.get('/admin/settings');
        if (response.data && response.data.success) {
          setSiteSettings(response.data.data);
        }
      } catch (error) {
        console.error('Error fetching site settings:', error);
      } finally {
        setLoadingSettings(false);
      }
    };

    fetchSettings();
  }, []);
>>>>>>> 0d3a3212

  // Cargar productos disponibles
  useEffect(() => {
    const fetchProducts = async () => {
      setLoadingProducts(true);
      try {
        const response = await API.get('/products');
<<<<<<< HEAD
        console.log('Productos recibidos de la API:', response.data.data);
        
        // Transformamos los productos para crear un mapa para acceso rápido
        const productsMap = {};
        const productsArray = response.data.data || [];
        
        productsArray.forEach(product => {
          productsMap[product.id || product.product_id] = product;
        });
        
        setProductData(productsMap);
        setProducts(productsArray);
      } catch (error) {
        console.error('Error fetching products:', error);
        // Datos de ejemplo solo en caso de error
        setProducts([
          { id: 1, name: 'Producto 1', priceList1: 25.99 },
          { id: 2, name: 'Producto 2', priceList1: 15.50 },
          { id: 3, name: 'Producto 3', priceList1: 39.99 }
=======
        if (response.data.success) {
          setProducts(response.data.data || []);
        } else {
          showNotification('No se pudieron cargar los productos', 'error');
          // Datos de ejemplo como fallback
          setProducts([
            { product_id: 1, name: 'Pan Blanco', price_list1: 25.99 },
            { product_id: 2, name: 'Croissant', price_list1: 15.50 },
            { product_id: 3, name: 'Pan Integral', price_list1: 39.99 }
          ]);
        }
      } catch (error) {
        console.error('Error fetching products:', error);
        showNotification('Error al cargar productos', 'error');
        // Datos de ejemplo como fallback
        setProducts([
          { product_id: 1, name: 'Pan Blanco', price_list1: 25.99 },
          { product_id: 2, name: 'Croissant', price_list1: 15.50 },
          { product_id: 3, name: 'Pan Integral', price_list1: 39.99 }
>>>>>>> 0d3a3212
        ]);
      } finally {
        setLoadingProducts(false);
      }
    };

    fetchProducts();
  }, []);

  // Función para obtener el precio de un producto según su estructura
  const getProductPrice = (product) => {
    if (!product) return 0;
    
    // Intentar obtener el precio desde diferentes propiedades posibles
    return product.price || 
           product.priceList1 || 
           product.price_list1 || 
           0;
  };

  // Formatear precio para visualización
  const formatProductName = (product) => {
    const price = getProductPrice(product);
    return `${product.name} - $${price.toFixed(2)}`;
  };

  const handleAddProduct = () => {
    setOrderDetails([...orderDetails, { product_id: '', quantity: 1, unit_price: 0 }]);
  };

  const handleRemoveProduct = (index) => {
    if (orderDetails.length > 1) {
      const newDetails = [...orderDetails];
      newDetails.splice(index, 1);
      setOrderDetails(newDetails);
    } else {
<<<<<<< HEAD
      showNotification('Debe haber al menos un producto en la orden', 'warning');
=======
      showNotification('No se puede eliminar el único producto del pedido', 'warning');
>>>>>>> 0d3a3212
    }
  };

  const handleProductChange = (index, field, value) => {
    const newDetails = [...orderDetails];
    newDetails[index][field] = value;
    
<<<<<<< HEAD
    if (field === 'product_id' && value) {
      // Buscar el producto por ID
      const productId = parseInt(value);
      const selectedProduct = productData[productId] || 
                             products.find(p => p.id === productId || p.product_id === productId);
      
      if (selectedProduct) {
        // Obtener el precio usando la función auxiliar
        const price = getProductPrice(selectedProduct);
        
        console.log("Producto seleccionado:", selectedProduct);
        console.log("Precio obtenido:", price);
        
        newDetails[index].unit_price = price;
      } else {
        console.warn(`Producto con ID ${productId} no encontrado`);
        newDetails[index].unit_price = 0;
=======
    if (field === 'product_id') {
      const selectedProduct = products.find(p => p.product_id === parseInt(value));
      if (selectedProduct) {
        // Usar price_list1 como precio unitario
        newDetails[index].unit_price = selectedProduct.price_list1;
        
        // Validar que no supere el stock disponible
        if (selectedProduct.stock && selectedProduct.stock < newDetails[index].quantity) {
          newDetails[index].quantity = selectedProduct.stock;
          showNotification(`Solo hay ${selectedProduct.stock} unidades disponibles de este producto`, 'warning');
        }
>>>>>>> 0d3a3212
      }
    }
    
    setOrderDetails(newDetails);
  };

  const calculateTotal = () => {
    return orderDetails.reduce((total, item) => {
<<<<<<< HEAD
      const quantity = Number(item.quantity) || 0;
      const unitPrice = Number(item.unit_price) || 0;
      return total + (quantity * unitPrice);
=======
      const itemTotal = item.quantity * item.unit_price;
      return total + (isNaN(itemTotal) ? 0 : itemTotal);
>>>>>>> 0d3a3212
    }, 0).toFixed(2);
  };

  const showNotification = (message, type = 'success') => {
    setNotification({ show: true, message, type });
    setTimeout(() => setNotification({ show: false, message: '', type: '' }), 5000);
  };

  const handleSubmit = async (e) => {
    e.preventDefault();
    
<<<<<<< HEAD
    // Validación mejorada
    const invalidItems = orderDetails.filter(detail => 
      !detail.product_id || 
      detail.quantity <= 0 || 
      detail.unit_price <= 0
=======
    // Validaciones
    if (!user || !user.id) {
      showNotification('Debes iniciar sesión para crear un pedido', 'error');
      return;
    }
    
    // Validar productos y cantidades
    const isValid = orderDetails.every(detail => 
      detail.product_id && detail.quantity > 0 && detail.unit_price > 0
>>>>>>> 0d3a3212
    );
    
    if (invalidItems.length > 0) {
      showNotification('Por favor completa todos los campos correctamente. Asegúrate de que los productos tengan precios válidos.', 'error');
      return;
    }
<<<<<<< HEAD

=======
    
    // Validar fecha de entrega
    if (!deliveryDate) {
      showNotification('Selecciona una fecha de entrega válida', 'error');
      return;
    }
    
>>>>>>> 0d3a3212
    try {
      setIsSubmitting(true);
      
      // Calcular total
      const totalAmount = parseFloat(calculateTotal());
      
      // Preparar datos para la API
      const orderData = {
        user_id: user.id,
        total_amount: totalAmount,
        delivery_date: deliveryDate,
        notes: orderNotes,
        details: orderDetails.map(detail => ({
          product_id: parseInt(detail.product_id || 0),
          quantity: parseInt(detail.quantity || 0),
          unit_price: parseFloat(detail.unit_price || 0)
        }))
      };
<<<<<<< HEAD

      const result = await orderService.createOrder(orderData);
      showNotification(`Orden creada exitosamente`, 'success');
=======
      
      // Si hay un archivo adjunto, crear FormData para envío multipart
      let formData = null;
      if (orderFile) {
        formData = new FormData();
        
        // Agregar el archivo
        formData.append('orderFile', orderFile);
        
        // Agregar los demás datos como JSON
        formData.append('orderData', JSON.stringify(orderData));
      }
>>>>>>> 0d3a3212
      
      console.log('Enviando pedido:', orderData);
      
<<<<<<< HEAD
      // Notificar al componente padre
      if (onOrderCreated) onOrderCreated(result.data);
=======
      // Enviar a la API (usando formData si hay archivo)
      const result = await orderService.createOrder(formData || orderData, !!formData);
      
      if (result.success) {
        showNotification('Pedido creado exitosamente', 'success');
        
        // Resetear formulario
        setOrderDetails([{ product_id: '', quantity: 1, unit_price: 0 }]);
        setDeliveryDate('');
        setOrderFile(null);
        setOrderNotes('');
        
        // Notificar al componente padre
        if (onOrderCreated) onOrderCreated(result.data);
      } else {
        throw new Error(result.message || 'Error al crear el pedido');
      }
>>>>>>> 0d3a3212
    } catch (error) {
      console.error('Error creating order:', error);
      showNotification(error.message || 'Ocurrió un error al procesar tu pedido', 'error');
    } finally {
      setIsSubmitting(false);
    }
  };

  // Si están cargando los productos o configuraciones, mostrar indicador
  if (loadingProducts || loadingSettings) {
    return (
      <div className="w-full p-6 bg-white rounded-lg border border-gray-200 shadow-sm">
        <div className="flex justify-center items-center h-40">
          <div className="animate-spin rounded-full h-12 w-12 border-t-2 border-b-2 border-blue-500"></div>
        </div>
      </div>
    );
  }

  return (
<<<<<<< HEAD
    <div className="bg-white shadow-md rounded-lg p-6">
      <h2 className="text-2xl font-semibold mb-4" style={{ color: '#687e8d' }}>Crear Nueva Orden</h2>
      
      {notification.show && (
        <div className={`mb-4 p-3 rounded ${
          notification.type === 'error' ? 'bg-red-100 text-red-700' : 
          notification.type === 'success' ? 'bg-green-100 text-green-700' : 
          'bg-yellow-100 text-yellow-700'
        }`}>
          {notification.message}
        </div>
      )}

      <form onSubmit={handleSubmit}>
        <div className="space-y-4 mb-6">
          {orderDetails.map((detail, index) => (
            <div key={index} className="flex flex-col md:flex-row gap-4 p-4 border rounded-lg">
              <div className="flex-grow">
                <label className="block text-sm font-medium text-gray-700 mb-1">
=======
    <div className="w-full p-6 bg-white rounded-lg border border-gray-200 shadow-sm">
      <form onSubmit={handleSubmit} className="space-y-6">
        <h2 className="text-xl font-semibold text-gray-800">Crear Nuevo Pedido</h2>
        
        {notification.show && (
          <div className={`p-4 mb-4 rounded-md ${
            notification.type === 'success' ? 'bg-green-100 text-green-800' : 
            notification.type === 'warning' ? 'bg-yellow-100 text-yellow-800' : 
            'bg-red-100 text-red-800'
          }`}>
            {notification.message}
          </div>
        )}
        
        {/* Sección de Fecha de Entrega */}
        <div className="bg-gray-50 p-4 rounded-md mb-6">
          <h3 className="text-lg font-medium text-gray-900 mb-3">Fecha de Entrega</h3>
          <p className="text-sm text-gray-600 mb-3">
            Selecciona la fecha en que necesitas recibir tu pedido.
            <br/>
            Pedidos realizados después de las {siteSettings.orderTimeLimit} requieren al menos 2 días para entrega.
          </p>
          
          <DeliveryDatePicker 
            value={deliveryDate}
            onChange={setDeliveryDate}
            orderTimeLimit={siteSettings.orderTimeLimit}
          />
        </div>
        
        {/* Productos */}
        <div className="overflow-x-auto">
          <table className="min-w-full divide-y divide-gray-200">
            <thead className="bg-gray-50">
              <tr>
                <th scope="col" className="px-6 py-3 text-left text-xs font-medium text-gray-500 uppercase tracking-wider">
>>>>>>> 0d3a3212
                  Producto
                </label>
                <select
                  className="w-full border rounded-md px-3 py-2"
                  style={{ borderColor: '#f6db8e' }}
                  value={detail.product_id}
                  onChange={(e) => handleProductChange(index, 'product_id', e.target.value)}
                  required
                >
                  <option value="">Seleccionar producto</option>
                  {products.map(product => (
                    <option key={product.id || product.product_id} value={product.id || product.product_id}>
                      {product.name} - ${getProductPrice(product).toFixed(2)}
                    </option>
                  ))}
                </select>
              </div>
              
              <div className="w-24">
                <label className="block text-sm font-medium text-gray-700 mb-1">
                  Cantidad
<<<<<<< HEAD
                </label>
                <input
                  type="number"
                  min="1"
                  className="w-full border rounded-md px-3 py-2"
                  style={{ borderColor: '#f6db8e' }}
                  value={detail.quantity}
                  onChange={(e) => handleProductChange(index, 'quantity', e.target.value)}
                  required
                />
              </div>
              
              <div className="w-28">
                <label className="block text-sm font-medium text-gray-700 mb-1">
                  Precio
                </label>
                <div className="border rounded-md px-3 py-2 bg-gray-50">
                  ${(detail.unit_price || 0).toFixed(2)}
                </div>
              </div>
              
              <div className="flex items-end">
                <button
                  type="button"
                  className="text-white p-2 rounded hover:opacity-90"
                  style={{ backgroundColor: '#f6754e' }}
                  onClick={() => handleRemoveProduct(index)}
                >
                  Eliminar
                </button>
              </div>
            </div>
          ))}
=======
                </th>
                <th scope="col" className="px-6 py-3 text-left text-xs font-medium text-gray-500 uppercase tracking-wider">
                  Precio Unitario
                </th>
                <th scope="col" className="px-6 py-3 text-left text-xs font-medium text-gray-500 uppercase tracking-wider">
                  Subtotal
                </th>
                <th scope="col" className="px-6 py-3 text-left text-xs font-medium text-gray-500 uppercase tracking-wider">
                  Acciones
                </th>
              </tr>
            </thead>
            <tbody className="bg-white divide-y divide-gray-200">
              {orderDetails.map((detail, index) => (
                <tr key={index}>
                  <td className="px-6 py-4 whitespace-nowrap">
                    <select 
                      value={detail.product_id} 
                      onChange={(e) => handleProductChange(index, 'product_id', e.target.value)}
                      className="mt-1 block w-full py-2 px-3 border border-gray-300 bg-white rounded-md shadow-sm focus:outline-none focus:ring-indigo-500 focus:border-indigo-500 sm:text-sm"
                      required
                    >
                      <option value="">Seleccionar producto</option>
                      {products.map(product => (
                        <option key={product.product_id} value={product.product_id}>
                          {product.name} {product.stock > 0 ? `(${product.stock} disponibles)` : '(Agotado)'}
                        </option>
                      ))}
                    </select>
                  </td>
                  <td className="px-6 py-4 whitespace-nowrap">
                    <input 
                      type="number" 
                      min="1" 
                      value={detail.quantity} 
                      onChange={(e) => handleProductChange(index, 'quantity', e.target.value)}
                      className="mt-1 block w-full py-2 px-3 border border-gray-300 bg-white rounded-md shadow-sm focus:outline-none focus:ring-indigo-500 focus:border-indigo-500 sm:text-sm"
                      required
                    />
                  </td>
                  <td className="px-6 py-4 whitespace-nowrap">
                    ${parseFloat(detail.unit_price).toFixed(2)}
                  </td>
                  <td className="px-6 py-4 whitespace-nowrap">
                    ${(detail.quantity * detail.unit_price).toFixed(2)}
                  </td>
                  <td className="px-6 py-4 whitespace-nowrap">
                    <button
                      type="button"
                      onClick={() => handleRemoveProduct(index)}
                      className="text-red-600 hover:text-red-800"
                      disabled={orderDetails.length <= 1}
                    >
                      <svg xmlns="http://www.w3.org/2000/svg" className="h-5 w-5" fill="none" viewBox="0 0 24 24" stroke="currentColor">
                        <path strokeLinecap="round" strokeLinejoin="round" strokeWidth={2} d="M19 7l-.867 12.142A2 2 0 0116.138 21H7.862a2 2 0 01-1.995-1.858L5 7m5 4v6m4-6v6m1-10V4a1 1 0 00-1-1h-4a1 1 0 00-1 1v3M4 7h16" />
                      </svg>
                    </button>
                  </td>
                </tr>
              ))}
            </tbody>
          </table>
>>>>>>> 0d3a3212
        </div>
        
        <div className="flex justify-between items-center mb-6">
          <button
            type="button"
            className="text-white px-4 py-2 rounded hover:opacity-90"
            style={{ backgroundColor: '#687e8d' }}
            onClick={handleAddProduct}
          >
            + Agregar Producto
          </button>
          
          <div className="text-xl font-bold" style={{ color: '#2c3e50' }}>
            Total: ${calculateTotal()}
          </div>
        </div>
        
<<<<<<< HEAD
        <div className="flex justify-center">
          <button
            type="submit"
            className="text-white px-6 py-2 rounded-lg hover:opacity-90 w-full md:w-auto"
            style={{ backgroundColor: '#f6754e' }}
            disabled={isSubmitting}
          >
            {isSubmitting ? 'Procesando...' : 'Crear Orden'}
          </button>
        </div>
=======
        {/* Notas y Adjuntos */}
        <div className="space-y-4 mt-6 border-t pt-6">
          <div>
            <label htmlFor="orderNotes" className="block text-sm font-medium text-gray-700 mb-1">
              Notas adicionales
            </label>
            <textarea
              id="orderNotes"
              rows="3"
              value={orderNotes}
              onChange={(e) => setOrderNotes(e.target.value)}
              placeholder="Instrucciones especiales, detalles de entrega, etc."
              className="w-full border border-gray-300 rounded-md shadow-sm py-2 px-3 focus:outline-none focus:ring-indigo-500 focus:border-indigo-500 sm:text-sm"
            ></textarea>
          </div>
          
          <div>
            <label className="block text-sm font-medium text-gray-700 mb-1">
              Archivo adjunto (opcional)
            </label>
            <OrderFileUpload
              value={orderFile}
              onChange={setOrderFile}
            />
          </div>
        </div>
        
        <button 
          type="submit" 
          className={`w-full py-2 px-4 border border-transparent text-sm font-medium rounded-md text-white bg-green-600 hover:bg-green-700 focus:outline-none focus:ring-2 focus:ring-offset-2 focus:ring-green-500 ${isSubmitting ? 'opacity-75 cursor-not-allowed' : ''}`}
          disabled={isSubmitting}
        >
          {isSubmitting ? (
            <span className="flex justify-center items-center">
              <svg className="animate-spin -ml-1 mr-3 h-5 w-5 text-white" xmlns="http://www.w3.org/2000/svg" fill="none" viewBox="0 0 24 24">
                <circle className="opacity-25" cx="12" cy="12" r="10" stroke="currentColor" strokeWidth="4"></circle>
                <path className="opacity-75" fill="currentColor" d="M4 12a8 8 0 018-8V0C5.373 0 0 5.373 0 12h4zm2 5.291A7.962 7.962 0 014 12H0c0 3.042 1.135 5.824 3 7.938l3-2.647z"></path>
              </svg>
              Procesando...
            </span>
          ) : 'Crear Pedido'}
        </button>
>>>>>>> 0d3a3212
      </form>
    </div>
  );
};

export default CreateOrderForm;<|MERGE_RESOLUTION|>--- conflicted
+++ resolved
@@ -8,14 +8,6 @@
 const CreateOrderForm = ({ onOrderCreated }) => {
   const { user } = useAuth();
   const [products, setProducts] = useState([]);
-<<<<<<< HEAD
-  const [orderDetails, setOrderDetails] = useState([
-    { product_id: '', quantity: 1, unit_price: 0 }
-  ]);
-  const [isSubmitting, setIsSubmitting] = useState(false);
-  const [notification, setNotification] = useState({ show: false, message: '', type: '' });
-  const [productData, setProductData] = useState({}); // Para almacenar los datos completos
-=======
   const [orderDetails, setOrderDetails] = useState([{ product_id: '', quantity: 1, unit_price: 0 }]);
   const [deliveryDate, setDeliveryDate] = useState('');
   const [orderFile, setOrderFile] = useState(null);
@@ -43,7 +35,6 @@
 
     fetchSettings();
   }, []);
->>>>>>> 0d3a3212
 
   // Cargar productos disponibles
   useEffect(() => {
@@ -51,27 +42,6 @@
       setLoadingProducts(true);
       try {
         const response = await API.get('/products');
-<<<<<<< HEAD
-        console.log('Productos recibidos de la API:', response.data.data);
-        
-        // Transformamos los productos para crear un mapa para acceso rápido
-        const productsMap = {};
-        const productsArray = response.data.data || [];
-        
-        productsArray.forEach(product => {
-          productsMap[product.id || product.product_id] = product;
-        });
-        
-        setProductData(productsMap);
-        setProducts(productsArray);
-      } catch (error) {
-        console.error('Error fetching products:', error);
-        // Datos de ejemplo solo en caso de error
-        setProducts([
-          { id: 1, name: 'Producto 1', priceList1: 25.99 },
-          { id: 2, name: 'Producto 2', priceList1: 15.50 },
-          { id: 3, name: 'Producto 3', priceList1: 39.99 }
-=======
         if (response.data.success) {
           setProducts(response.data.data || []);
         } else {
@@ -91,7 +61,6 @@
           { product_id: 1, name: 'Pan Blanco', price_list1: 25.99 },
           { product_id: 2, name: 'Croissant', price_list1: 15.50 },
           { product_id: 3, name: 'Pan Integral', price_list1: 39.99 }
->>>>>>> 0d3a3212
         ]);
       } finally {
         setLoadingProducts(false);
@@ -128,11 +97,7 @@
       newDetails.splice(index, 1);
       setOrderDetails(newDetails);
     } else {
-<<<<<<< HEAD
-      showNotification('Debe haber al menos un producto en la orden', 'warning');
-=======
       showNotification('No se puede eliminar el único producto del pedido', 'warning');
->>>>>>> 0d3a3212
     }
   };
 
@@ -140,25 +105,6 @@
     const newDetails = [...orderDetails];
     newDetails[index][field] = value;
     
-<<<<<<< HEAD
-    if (field === 'product_id' && value) {
-      // Buscar el producto por ID
-      const productId = parseInt(value);
-      const selectedProduct = productData[productId] || 
-                             products.find(p => p.id === productId || p.product_id === productId);
-      
-      if (selectedProduct) {
-        // Obtener el precio usando la función auxiliar
-        const price = getProductPrice(selectedProduct);
-        
-        console.log("Producto seleccionado:", selectedProduct);
-        console.log("Precio obtenido:", price);
-        
-        newDetails[index].unit_price = price;
-      } else {
-        console.warn(`Producto con ID ${productId} no encontrado`);
-        newDetails[index].unit_price = 0;
-=======
     if (field === 'product_id') {
       const selectedProduct = products.find(p => p.product_id === parseInt(value));
       if (selectedProduct) {
@@ -170,7 +116,6 @@
           newDetails[index].quantity = selectedProduct.stock;
           showNotification(`Solo hay ${selectedProduct.stock} unidades disponibles de este producto`, 'warning');
         }
->>>>>>> 0d3a3212
       }
     }
     
@@ -179,14 +124,8 @@
 
   const calculateTotal = () => {
     return orderDetails.reduce((total, item) => {
-<<<<<<< HEAD
-      const quantity = Number(item.quantity) || 0;
-      const unitPrice = Number(item.unit_price) || 0;
-      return total + (quantity * unitPrice);
-=======
       const itemTotal = item.quantity * item.unit_price;
       return total + (isNaN(itemTotal) ? 0 : itemTotal);
->>>>>>> 0d3a3212
     }, 0).toFixed(2);
   };
 
@@ -198,13 +137,6 @@
   const handleSubmit = async (e) => {
     e.preventDefault();
     
-<<<<<<< HEAD
-    // Validación mejorada
-    const invalidItems = orderDetails.filter(detail => 
-      !detail.product_id || 
-      detail.quantity <= 0 || 
-      detail.unit_price <= 0
-=======
     // Validaciones
     if (!user || !user.id) {
       showNotification('Debes iniciar sesión para crear un pedido', 'error');
@@ -214,16 +146,12 @@
     // Validar productos y cantidades
     const isValid = orderDetails.every(detail => 
       detail.product_id && detail.quantity > 0 && detail.unit_price > 0
->>>>>>> 0d3a3212
     );
     
     if (invalidItems.length > 0) {
       showNotification('Por favor completa todos los campos correctamente. Asegúrate de que los productos tengan precios válidos.', 'error');
       return;
     }
-<<<<<<< HEAD
-
-=======
     
     // Validar fecha de entrega
     if (!deliveryDate) {
@@ -231,7 +159,6 @@
       return;
     }
     
->>>>>>> 0d3a3212
     try {
       setIsSubmitting(true);
       
@@ -250,11 +177,6 @@
           unit_price: parseFloat(detail.unit_price || 0)
         }))
       };
-<<<<<<< HEAD
-
-      const result = await orderService.createOrder(orderData);
-      showNotification(`Orden creada exitosamente`, 'success');
-=======
       
       // Si hay un archivo adjunto, crear FormData para envío multipart
       let formData = null;
@@ -267,14 +189,9 @@
         // Agregar los demás datos como JSON
         formData.append('orderData', JSON.stringify(orderData));
       }
->>>>>>> 0d3a3212
       
       console.log('Enviando pedido:', orderData);
       
-<<<<<<< HEAD
-      // Notificar al componente padre
-      if (onOrderCreated) onOrderCreated(result.data);
-=======
       // Enviar a la API (usando formData si hay archivo)
       const result = await orderService.createOrder(formData || orderData, !!formData);
       
@@ -292,7 +209,6 @@
       } else {
         throw new Error(result.message || 'Error al crear el pedido');
       }
->>>>>>> 0d3a3212
     } catch (error) {
       console.error('Error creating order:', error);
       showNotification(error.message || 'Ocurrió un error al procesar tu pedido', 'error');
@@ -313,27 +229,6 @@
   }
 
   return (
-<<<<<<< HEAD
-    <div className="bg-white shadow-md rounded-lg p-6">
-      <h2 className="text-2xl font-semibold mb-4" style={{ color: '#687e8d' }}>Crear Nueva Orden</h2>
-      
-      {notification.show && (
-        <div className={`mb-4 p-3 rounded ${
-          notification.type === 'error' ? 'bg-red-100 text-red-700' : 
-          notification.type === 'success' ? 'bg-green-100 text-green-700' : 
-          'bg-yellow-100 text-yellow-700'
-        }`}>
-          {notification.message}
-        </div>
-      )}
-
-      <form onSubmit={handleSubmit}>
-        <div className="space-y-4 mb-6">
-          {orderDetails.map((detail, index) => (
-            <div key={index} className="flex flex-col md:flex-row gap-4 p-4 border rounded-lg">
-              <div className="flex-grow">
-                <label className="block text-sm font-medium text-gray-700 mb-1">
-=======
     <div className="w-full p-6 bg-white rounded-lg border border-gray-200 shadow-sm">
       <form onSubmit={handleSubmit} className="space-y-6">
         <h2 className="text-xl font-semibold text-gray-800">Crear Nuevo Pedido</h2>
@@ -370,63 +265,10 @@
             <thead className="bg-gray-50">
               <tr>
                 <th scope="col" className="px-6 py-3 text-left text-xs font-medium text-gray-500 uppercase tracking-wider">
->>>>>>> 0d3a3212
                   Producto
-                </label>
-                <select
-                  className="w-full border rounded-md px-3 py-2"
-                  style={{ borderColor: '#f6db8e' }}
-                  value={detail.product_id}
-                  onChange={(e) => handleProductChange(index, 'product_id', e.target.value)}
-                  required
-                >
-                  <option value="">Seleccionar producto</option>
-                  {products.map(product => (
-                    <option key={product.id || product.product_id} value={product.id || product.product_id}>
-                      {product.name} - ${getProductPrice(product).toFixed(2)}
-                    </option>
-                  ))}
-                </select>
-              </div>
-              
-              <div className="w-24">
-                <label className="block text-sm font-medium text-gray-700 mb-1">
+                </th>
+                <th scope="col" className="px-6 py-3 text-left text-xs font-medium text-gray-500 uppercase tracking-wider">
                   Cantidad
-<<<<<<< HEAD
-                </label>
-                <input
-                  type="number"
-                  min="1"
-                  className="w-full border rounded-md px-3 py-2"
-                  style={{ borderColor: '#f6db8e' }}
-                  value={detail.quantity}
-                  onChange={(e) => handleProductChange(index, 'quantity', e.target.value)}
-                  required
-                />
-              </div>
-              
-              <div className="w-28">
-                <label className="block text-sm font-medium text-gray-700 mb-1">
-                  Precio
-                </label>
-                <div className="border rounded-md px-3 py-2 bg-gray-50">
-                  ${(detail.unit_price || 0).toFixed(2)}
-                </div>
-              </div>
-              
-              <div className="flex items-end">
-                <button
-                  type="button"
-                  className="text-white p-2 rounded hover:opacity-90"
-                  style={{ backgroundColor: '#f6754e' }}
-                  onClick={() => handleRemoveProduct(index)}
-                >
-                  Eliminar
-                </button>
-              </div>
-            </div>
-          ))}
-=======
                 </th>
                 <th scope="col" className="px-6 py-3 text-left text-xs font-medium text-gray-500 uppercase tracking-wider">
                   Precio Unitario
@@ -489,7 +331,6 @@
               ))}
             </tbody>
           </table>
->>>>>>> 0d3a3212
         </div>
         
         <div className="flex justify-between items-center mb-6">
@@ -507,18 +348,6 @@
           </div>
         </div>
         
-<<<<<<< HEAD
-        <div className="flex justify-center">
-          <button
-            type="submit"
-            className="text-white px-6 py-2 rounded-lg hover:opacity-90 w-full md:w-auto"
-            style={{ backgroundColor: '#f6754e' }}
-            disabled={isSubmitting}
-          >
-            {isSubmitting ? 'Procesando...' : 'Crear Orden'}
-          </button>
-        </div>
-=======
         {/* Notas y Adjuntos */}
         <div className="space-y-4 mt-6 border-t pt-6">
           <div>
@@ -561,7 +390,6 @@
             </span>
           ) : 'Crear Pedido'}
         </button>
->>>>>>> 0d3a3212
       </form>
     </div>
   );
