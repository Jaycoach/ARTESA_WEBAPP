import React, { useState, useEffect, useCallback, useMemo } from 'react';
import {
  FiShoppingCart, FiSearch, FiEye, FiPlus, FiMinus, FiList, FiGrid,
  FiCheck, FiEdit, FiTrash2, FiUpload, FiImage, FiSettings,
  FiToggleLeft, FiToggleRight, FiInfo, FiSave, FiX
} from 'react-icons/fi';
import Select from 'react-select';
import { useBranches } from '../../../../hooks/useBranches';
import API, { UploadAPI, ProductsAPI, BranchOrdersAPI } from '../../../../api/config';
import usePriceList from '../../../../hooks/usePriceList';
import { useAuth } from '../../../../hooks/useAuth';
import DeliveryDatePicker from '../Orders/DeliveryDatePicker';
import Notification from '../../../../Components/ui/Notification';
import Modal from '../../../../Components/ui/Modal';
import Input from '../../../../Components/ui/Input';
import Card from '../../../../Components/ui/Card';
import Button from '../../../../Components/ui/Button';
import ProductImage from './components/ProductImage';
import { AUTH_TYPES } from '../../../../constants/AuthTypes';
import { orderService } from '../../../../services/orderService';

// **CONSTANTES DE ZONAS DE ENTREGA Y CÁLCULOS**
const DELIVERY_ZONES = {
  'MIERCOLES_SABADO': {
    name: 'Miércoles y Sábado',
    days: [3, 6],
    municipalities: ['25175', '25126', '25758', '25899', '25214', '25322', '25295', '25799'],
    cities: ['Chía', 'Cajicá', 'Sopó', 'Zipaquirá', 'Cota', 'Guasca', 'Gachancipá', 'Tenjo']
  },
  'LUNES_JUEVES': {
    name: 'Lunes y Jueves',
    days: [1, 4],
    municipalities: ['25754'],
    cities: ['Soacha']
  },
  'MARTES_VIERNES': {
    name: 'Martes y Viernes',
    days: [2, 5],
    municipalities: ['25473', '25430', '25286', '25214'],
    cities: ['Mosquera', 'Madrid', 'Funza', 'Siberia']
  },
  'LUNES_SABADO': {
    name: 'Lunes a Sábado',
    days: [1, 2, 3, 4, 5, 6],
    municipalities: ['11001'],
    cities: ['Bogotá', 'Bogotá D.C']
  }
};

const IVA_RATE = 0.19;
const IMPUESTO_SALUDABLE_RATE = 0.10;
const MIN_ORDER_AMOUNT = 50000;
const SHIPPING_CHARGE = 10000;
const SHIPPING_LIMIT = 50000;
const SHIPPING_FREE_LIMIT = 80000;

const Products = () => {
  // **AUTENTICACIÓN**
  const { user, branch, authType, isAuthenticated, isAdmin, updateUserInfo } = useAuth();
  const isBranchUser = authType === AUTH_TYPES.BRANCH;
  const userIsAdmin = isAdmin();

  // **HOOKS PERSONALIZADOS**
  const {
    branches,
    loading: loadingBranches,
    error: branchError,
    fetchBranches
  } = useBranches();

  const {
    userPriceListCode,
    loading: pricesLoading,
    fetchProductsWithPrices,
    priceCache,
    fetchMultiplePrices,
    getProductPrice
  } = usePriceList();

  // **ESTADOS PRINCIPALES**
  const [products, setProducts] = useState([]);
  const [loadingProducts, setLoadingProducts] = useState(true);
  const [loading, setLoading] = useState(false);
  const [search, setSearch] = useState('');
  const [modalVisible, setModalVisible] = useState(false);
  const [selectedProduct, setSelectedProduct] = useState(null);
  const [quantity, setQuantity] = useState(1);
  const [viewMode, setViewMode] = useState('table');
  const [notification, setNotification] = useState({ show: false, message: '', type: 'success' });
  const [productQuantities, setProductQuantities] = useState({});

  // **ESTADOS ADMINISTRATIVOS**
  const [adminMode, setAdminMode] = useState(false);
  const [editingProduct, setEditingProduct] = useState(null);
  const [showProductForm, setShowProductForm] = useState(false);
  const [showImageUpload, setShowImageUpload] = useState(false);
  const [selectedProductForImage, setSelectedProductForImage] = useState(null);

  // **ESTADOS PARA SUCURSALES Y ZONAS DE ENTREGA**
  const [selectedBranch, setSelectedBranch] = useState(null);
  const [branchOptions, setBranchOptions] = useState([]);
  const [branchAddress, setBranchAddress] = useState('');
  const [deliveryZone, setDeliveryZone] = useState(null);
  const [availableDeliveryDays, setAvailableDeliveryDays] = useState([]);
  const [municipalityCode, setMunicipalityCode] = useState(null);

  // **ESTADOS PARA PEDIDOS**
  const [orderItems, setOrderItems] = useState([]);
  const [orderTotal, setOrderTotal] = useState(0);
  const [submittingOrder, setSubmittingOrder] = useState(false);
  const [deliveryDate, setDeliveryDate] = useState('');

  // **ESTADOS PARA PRECIOS PERSONALIZADOS**
  const [customPricesApplied, setCustomPricesApplied] = useState(false);
  const [calculatingDates, setCalculatingDates] = useState(false);

  // **ESTADOS PARA PAGINACIÓN**
  const [currentPage, setCurrentPage] = useState(1);
  const [itemsPerPage] = useState(50);
  const [totalPages, setTotalPages] = useState(1);
  const [totalProducts, setTotalProducts] = useState(0);
  const [siteSettings, setSiteSettings] = useState({ orderTimeLimit: '18:00' });

  // **FUNCIÓN PARA NOTIFICACIONES**
  const showNotification = useCallback((message, type = 'success') => {
    setNotification({ show: true, message, type });
  }, []);

  // **FUNCIONES AUXILIARES**
  const getCurrentUserId = useCallback(() => {
    // Para usuarios principales
    if (authType === AUTH_TYPES.USER && user && user.id) {
      console.log('✅ User ID obtenido de usuario principal:', user.id);
      return user.id;
    }

    // Para usuarios BRANCH
    if (authType === AUTH_TYPES.BRANCH) {
      try {
        // 1. Intentar obtener de branchData en localStorage
        const branchDataStorage = localStorage.getItem('branchData');
        if (branchDataStorage) {
          const branchInfo = JSON.parse(branchDataStorage);
          if (branchInfo.user_id) {
            console.log('✅ User ID obtenido de branchData localStorage:', branchInfo.user_id);
            return branchInfo.user_id;
          }
        }

        // 2. Fallback: intentar obtener del contexto branch
        if (branch && branch.user_id) {
          console.log('✅ User ID obtenido del contexto branch:', branch.user_id);
          return branch.user_id;
        }

        console.error('❌ ERROR CRÍTICO: user_id no encontrado en branchData ni en contexto');
        console.log('🔍 Datos disponibles:', {
          branchDataStorage: branchDataStorage,
          branchFromContext: branch,
          localStorage: JSON.parse(branchDataStorage || '{}')
        });

      } catch (error) {
        console.error('❌ Error parseando branchData:', error);
      }
    }

    console.error("❌ No se pudo obtener el ID de usuario para authType:", authType);
    return null;
  }, [user, authType, branch]);

  // ✅ FUNCIÓN UNIFICADA DE FORMATEO DE MONEDA
  const formatCurrency = useCallback((value) => {
    const numValue = parseFloat(value);
    if (isNaN(numValue)) return "$ 0";

    const intValue = Math.floor(numValue);
    const valueStr = intValue.toString();

    if (valueStr.length <= 6) {
      return `$ ${valueStr.replace(/\B(?=(\d{3})+(?!\d))/g, ".")}`;
    }

    const millionsPart = valueStr.slice(0, valueStr.length - 6);
    const thousandsPart = valueStr.slice(valueStr.length - 6);

    const formattedMillions = millionsPart.replace(/\B(?=(\d{3})+(?!\d))/g, ".");
    const formattedThousands = thousandsPart.replace(/\B(?=(\d{3})+(?!\d))/g, ".");

    return `$ ${formattedMillions}'${formattedThousands}`;
  }, []);

  // ✅ ALIAS PARA COMPATIBILIDAD
  const formatCurrencyCOP = formatCurrency;

  // **FUNCIONES DE ZONA DE ENTREGA**
  const getDeliveryZoneByDANECode = useCallback((daneCode, cityName = '') => {
    if (!daneCode && !cityName) return null;

    if (daneCode) {
      const normalizedDANE = daneCode.toString().trim();
      for (const [zoneKey, zoneData] of Object.entries(DELIVERY_ZONES)) {
        if (zoneData.municipalities.includes(normalizedDANE)) {
          return { key: zoneKey, ...zoneData };
        }
      }
    }

    if (cityName) {
      const normalizedCity = cityName.toLowerCase().trim();
      for (const [zoneKey, zoneData] of Object.entries(DELIVERY_ZONES)) {
        if (zoneData.cities.some(city => normalizedCity.includes(city.toLowerCase()))) {
          return { key: zoneKey, ...zoneData };
        }
      }
    }

    return null;
  }, []);

  const calculateAvailableDeliveryDates = useCallback((zone, orderTimeLimit = '18:00') => {
    if (!zone) return [];

    const today = new Date();
    const currentHour = today.getHours();
    const currentMinute = today.getMinutes();
    const [limitHour, limitMinute] = orderTimeLimit.split(':').map(Number);

    const isAfterLimit = currentHour > limitHour ||
      (currentHour === limitHour && currentMinute > limitMinute);

    let additionalDays = 2;
    if (isAfterLimit) additionalDays += 1;

    const availableDates = [];
    for (let i = additionalDays; i <= 30; i++) {
      const checkDate = new Date(today);
      checkDate.setDate(today.getDate() + i);
      const dayOfWeek = checkDate.getDay();

      if (zone.days.includes(dayOfWeek)) {
        availableDates.push(new Date(checkDate));
      }
    }

    return availableDates;
  }, []);

  // **FUNCIONES DE CÁLCULO FINANCIERO**
  const calculateSubtotal = useCallback(() => {
    return orderItems.reduce((total, item) => {
      const itemTotal = item.quantity * item.unit_price;
      return total + (isNaN(itemTotal) ? 0 : itemTotal);
    }, 0);
  }, [orderItems]);

  const calculateImpuestoSaludable = (subtotal) => {
    return subtotal * IMPUESTO_SALUDABLE_RATE;
  };

  const calculateTaxByProduct = (orderDetails) => {
    let ivaTotal = 0;
    let impuestoSaludableTotal = 0;
<<<<<<< HEAD
    
    orderDetails.forEach(detail => {
      const itemSubtotal = detail.quantity * detail.unit_price;
      const product = products.find(p => p.product_id === parseInt(detail.product_id));
      
=======

    orderDetails.forEach(detail => {
      const itemSubtotal = detail.quantity * detail.unit_price;
      const product = products.find(p => p.product_id === parseInt(detail.product_id));

>>>>>>> 7d8635c4
      if (product && product.has_impuesto_saludable) {
        impuestoSaludableTotal += itemSubtotal * IMPUESTO_SALUDABLE_RATE;
      } else {
        ivaTotal += itemSubtotal * IVA_RATE;
      }
    });
<<<<<<< HEAD
    
=======

>>>>>>> 7d8635c4
    return { ivaTotal, impuestoSaludableTotal };
  };

  const calculateIVA = useCallback((subtotal) => {
    return subtotal * IVA_RATE;
  }, []);

  const calculateShipping = (subtotal, totalTaxes) => {
    const subtotalWithTaxes = subtotal + totalTaxes;
<<<<<<< HEAD
    
    if (subtotalWithTaxes < MIN_ORDER_AMOUNT) {
      return null; // No se aplica flete si está por debajo del mínimo
    }
    
    if (subtotalWithTaxes >= SHIPPING_FREE_LIMIT) {
      return 0; // Envío gratis
    }
    
    if (subtotalWithTaxes >= SHIPPING_LIMIT) {
      return SHIPPING_CHARGE; // Costo de envío con impuestos incluidos
    }
    
=======

    if (subtotalWithTaxes < MIN_ORDER_AMOUNT) {
      return null; // No se aplica flete si está por debajo del mínimo
    }

    if (subtotalWithTaxes >= SHIPPING_FREE_LIMIT) {
      return 0; // Envío gratis
    }

    if (subtotalWithTaxes >= SHIPPING_LIMIT) {
      return SHIPPING_CHARGE; // Costo de envío con impuestos incluidos
    }

>>>>>>> 7d8635c4
    return null;
  };

  // **FUNCIÓN DE PAGINACIÓN**
  const getPaginationRange = useCallback((currentPage, totalPages, siblingCount = 1) => {
    const totalPageNumbers = siblingCount * 2 + 5;

    if (totalPageNumbers >= totalPages) {
      return Array.from({ length: totalPages }, (_, index) => index + 1);
    }

    const leftSiblingIndex = Math.max(currentPage - siblingCount, 1);
    const rightSiblingIndex = Math.min(currentPage + siblingCount, totalPages);

    const shouldShowLeftDots = leftSiblingIndex > 2;
    const shouldShowRightDots = rightSiblingIndex < totalPages - 2;

    const firstPageIndex = 1;
    const lastPageIndex = totalPages;

    if (!shouldShowLeftDots && shouldShowRightDots) {
      let leftItemCount = 3 + 2 * siblingCount;
      let leftRange = Array.from({ length: leftItemCount }, (_, i) => i + 1);
      return [...leftRange, '...', totalPages];
    }

    if (shouldShowLeftDots && !shouldShowRightDots) {
      let rightItemCount = 3 + 2 * siblingCount;
      let rightRange = Array.from({ length: rightItemCount }, (_, i) => totalPages - rightItemCount + 1 + i);
      return [firstPageIndex, '...', ...rightRange];
    }

    if (shouldShowLeftDots && shouldShowRightDots) {
      let middleRange = Array.from({ length: (siblingCount * 2) + 1 }, (_, i) => leftSiblingIndex + i);
      return [firstPageIndex, '...', ...middleRange, '...', lastPageIndex];
    }
  }, []);

  const paginate = useCallback((pageNumber) => setCurrentPage(pageNumber), []);

  const fetchProducts = useCallback(async () => {
    setLoading(true);
    try {
      let response;

      // ✅ UNIFICADO: Todos los usuarios usan endpoint de price-lists
      console.log('🔍 fetchProducts - Usando endpoint unificado de listas de precios:', {
        authType,
        userPriceListCode,
        timestamp: new Date().toISOString()
      });

      // ✅ DETERMINAR CÓDIGO DE LISTA DE PRECIOS
      let priceListCode = 'GENERAL'; // Valor por defecto

      if (authType === AUTH_TYPES.BRANCH) {
        // ✅ PARA USUARIOS BRANCH: Obtener lista de precios de la sucursal
        try {
          const branchResponse = await API.get('/branch-auth/profile');
          if (branchResponse.data.success && branchResponse.data.data.price_list_code) {
            priceListCode = branchResponse.data.data.price_list_code;
          } else {
            // Fallback: usar lista general
            priceListCode = '1';
          }
        } catch (error) {
          console.warn('⚠️ No se pudo obtener price_list_code de sucursal, usando fallback');
          priceListCode = '1';
        }
      } else if (userPriceListCode && userPriceListCode !== 'GENERAL') {
        // Para usuarios principales, usar su lista personalizada
        priceListCode = userPriceListCode;
      } else {
        // Fallback a lista general
        priceListCode = '1';
      }

      console.log(`🎯 Usando lista de precios: ${priceListCode} para tipo de usuario: ${authType}`);

      // ✅ ENDPOINT UNIFICADO para todos los tipos de usuario
      const endpoint = `/price-lists/${priceListCode}/products`;
      const params = new URLSearchParams({
        page: currentPage.toString(),
        limit: '50',
        orderBy: 'product_name',
        orderDirection: 'ASC'
      });

      // Agregar búsqueda si existe
      if (search && search.trim()) {
        params.append('search', search.trim());
      }

      const fullEndpoint = `${endpoint}?${params.toString()}`;
      console.log('📡 Endpoint completo:', fullEndpoint);

      response = await API.get(fullEndpoint);

      if (response.data.success && Array.isArray(response.data.data)) {
        const priceListProducts = response.data.data;

        const paginationInfo = response.data.pagination || {
          currentPage: 1,
          totalPages: 1,
          totalCount: priceListProducts.length
        };

        console.log('📊 Información de paginación:', paginationInfo);

        /*/ ✅ MAPEO UNIFICADO (igual que CreateOrderForm)
        const mappedProducts = priceListProducts.map((plProduct, index) => {
          // Generar ID válido
          let productId;
          if (plProduct.product_id && !isNaN(parseInt(plProduct.product_id))) {
            productId = parseInt(plProduct.product_id);
          } else if (plProduct.product_code && !isNaN(parseInt(plProduct.product_code))) {
            productId = parseInt(plProduct.product_code);
          } else if (plProduct.id && !isNaN(parseInt(plProduct.id))) {
            productId = parseInt(plProduct.id);
          } else {
            productId = index + 1000;
          }

          const priceValue = parseFloat(plProduct.price) || 0;

          return {
            product_id: productId,
            name: plProduct.local_product_name || plProduct.product_name,
            description: plProduct.local_product_description || plProduct.product_name,
            sap_code: plProduct.product_code,
            code: plProduct.product_code,

            // ✅ MÚLTIPLES CAMPOS DE PRECIO para compatibilidad
            price: priceValue,
            price_list1: priceValue,
            unit_price: priceValue,

            // Info adicional
            price_list_code: plProduct.price_list_code,
            price_list_name: plProduct.price_list_name,
            currency: plProduct.currency || 'COP',
            image_url: plProduct.image_url || null,
            has_custom_price: authType === AUTH_TYPES.BRANCH ? true : false,
            custom_price_info: authType === AUTH_TYPES.BRANCH ? {
              price: priceValue,
              currency: plProduct.currency || 'COP',
              updated_at: plProduct.updated_at
            } : null,
            price_source: 'price_list',
            has_impuesto_saludable: plProduct.has_impuesto_saludable || false,
            last_sync: plProduct.sap_last_sync,
            updated_at: plProduct.updated_at,

            // Campos originales para referencia
            _original: plProduct
          };
        });

        // Filtrar solo productos con precios válidos
        const validProducts = mappedProducts.filter(product => {
          const price = parseFloat(product.price);
          return price > 0;
        });

        setProducts(validProducts);*/
        const mappedProducts = priceListProducts.map((plProduct, index) => {
          const priceValue = parseFloat(plProduct.price) || 0;

          // ✅ SOLUCIÓN: Usar price_list_id directamente como product_id
          const correctProductId = plProduct.price_list_id;

          // ✅ DEBUG: Log para verificar el mapeo correcto
          console.log('🔍 Product mapping debug:', {
            originalIndex: index,
            price_list_id: plProduct.price_list_id,
            product_code: plProduct.product_code,
            product_name: plProduct.product_name || plProduct.local_product_name,
            finalProductId: correctProductId
          });

          return {
            product_id: correctProductId, // ✅ USAR EL ID CORRECTO DEL BACKEND
            name: plProduct.local_product_name || plProduct.product_name,
            description: plProduct.local_product_description || plProduct.product_name,
            sap_code: plProduct.product_code,
            code: plProduct.product_code,

            // ✅ MÚLTIPLES CAMPOS DE PRECIO para compatibilidad
            price: priceValue,
            price_list1: priceValue,
            effective_price: priceValue,
            unit_price: priceValue,

            // Info adicional
            price_list_code: plProduct.price_list_code,
            price_list_name: plProduct.price_list_name,
            currency: plProduct.currency || 'COP',
            image_url: plProduct.image_url || null,
            has_custom_price: authType === AUTH_TYPES.BRANCH ? true : false,
            custom_price_info: authType === AUTH_TYPES.BRANCH ? {
              price: priceValue,
              currency: plProduct.currency || 'COP',
              updated_at: plProduct.updated_at
            } : null,
            price_source: 'price_list',
            has_impuesto_saludable: plProduct.has_impuesto_saludable || false,
            last_sync: plProduct.sap_last_sync,
            updated_at: plProduct.updated_at,

            // ✅ MANTENER datos originales para referencia
            _original: plProduct
          };
        });

        // Filtrar solo productos con precios válidos Y price_list_id válido
        const validProducts = mappedProducts.filter(product => {
          const price = parseFloat(product.price);
          const hasValidId = product.product_id && !isNaN(product.product_id);
          return price > 0 && hasValidId;
        });

        setProducts(validProducts);

        // Actualizar información de paginación
        setTotalPages(paginationInfo.totalPages);
        setTotalProducts(paginationInfo.totalCount);

        /*/ Inicializar cantidades
        const initialQuantities = {};
        validProducts.forEach(product => {
          initialQuantities[product.product_id] = 1;
        });
        setProductQuantities(initialQuantities);
        setCustomPricesApplied(authType === AUTH_TYPES.BRANCH || (userPriceListCode && userPriceListCode !== 'GENERAL'));

        console.log('✅ Productos cargados desde lista de precios:', {
          priceListCode,
          priceListName: priceListProducts[0]?.price_list_name,
          totalProducts: validProducts.length,
          authType: authType,
          sampleProduct: validProducts
        });*/
        const initialQuantities = {};
        validProducts.forEach(product => {
          initialQuantities[product.product_id] = 1; // Ya usa el ID correcto
        });
        setProductQuantities(initialQuantities);
        setCustomPricesApplied(authType === AUTH_TYPES.BRANCH || (userPriceListCode && userPriceListCode !== 'GENERAL'));

        console.log('✅ Productos cargados desde lista de precios (ID CORREGIDO):', {
          priceListCode,
          priceListName: priceListProducts[0]?.price_list_name,
          totalProducts: validProducts.length,
          authType: authType,
          sampleProductWithCorrectId: {
            product_id: validProducts[0]?.product_id,
            price_list_id_from_original: validProducts[0]?._original?.price_list_id,
            name: validProducts[0]?.name,
            code: validProducts[0]?.sap_code
          }
        });

      } else {
        throw new Error(response.data.message || 'No se pudieron cargar los productos desde la lista de precios');
      }

    } catch (error) {
      console.error('❌ Error fetching products from price list:', error);

      if (error.response?.status === 404) {
        showNotification(`Lista de precios no encontrada. Verifica la configuración.`, 'error');
      } else if (error.response?.status === 403) {
        showNotification('Sin permisos para acceder a la lista de precios.', 'error');
      } else {
        showNotification('Error al cargar productos con precios verificados', 'error');
      }

      setProducts([]);
    } finally {
      setLoading(false);
    }
  }, [search, userPriceListCode, showNotification, currentPage, authType]);

  // **FUNCIONES CRUD DE PRODUCTOS**
  const handleCreateProduct = useCallback(async (productData) => {
    if (!userIsAdmin) {
      showNotification('No tienes permisos para crear productos', 'error');
      return;
    }

    try {
      console.log('🔄 Creando producto:', productData);
      const response = await API.post('/products', productData);

      if (response.data.success) {
        showNotification('Producto creado exitosamente');
        setShowProductForm(false);
        fetchProducts();
        return response.data.data;
      } else {
        throw new Error(response.data.message || 'Error al crear producto');
      }
    } catch (error) {
      console.error('❌ Error creating product:', error);
      showNotification(error.response?.data?.message || 'Error al crear producto', 'error');
      throw error;
    }
  }, [userIsAdmin, showNotification, fetchProducts]);

  const handleUpdateProduct = useCallback(async (productId, productData) => {
    if (!userIsAdmin) {
      showNotification('No tienes permisos para actualizar productos', 'error');
      return;
    }

    try {
      console.log('🔄 Actualizando producto:', productId, productData);
      const response = await API.put(`/products/${productId}`, productData);

      if (response.data.success) {
        showNotification('Producto actualizado exitosamente');
        setEditingProduct(null);
        setShowProductForm(false);
        fetchProducts();
        return response.data.data;
      } else {
        throw new Error(response.data.message || 'Error al actualizar producto');
      }
    } catch (error) {
      console.error('❌ Error updating product:', error);
      showNotification(error.response?.data?.message || 'Error al actualizar producto', 'error');
      throw error;
    }
  }, [userIsAdmin, showNotification, fetchProducts]);

  const handleDeleteProduct = useCallback(async (productId) => {
    if (!userIsAdmin) {
      showNotification('No tienes permisos para eliminar productos', 'error');
      return;
    }

    if (!window.confirm('¿Estás seguro de que deseas eliminar este producto?')) {
      return;
    }

    try {
      console.log('🗑️ Eliminando producto:', productId);
      const response = await API.delete(`/products/${productId}`);

      if (response.data.success) {
        showNotification('Producto eliminado exitosamente');
        fetchProducts();
        return response.data.data;
      } else {
        throw new Error(response.data.message || 'Error al eliminar producto');
      }
    } catch (error) {
      console.error('❌ Error deleting product:', error);
      showNotification(error.response?.data?.message || 'Error al eliminar producto', 'error');
    }
  }, [userIsAdmin, showNotification, fetchProducts]);

  // **FUNCIONES DE IMAGEN**
  const assignProductImage = useCallback(async (productId, imageUrl) => {
    try {
      console.log('🖼️ Asignando imagen al producto:', { productId, imageUrl });

      const assignResponse = await API.put(`/products/${productId}/image`, {
        imageUrl: imageUrl
      });

      console.log('🖼️ Resultado asignación:', assignResponse.data);

      if (assignResponse.data.success) {
        showNotification('Imagen asignada exitosamente', 'success');
        await fetchProducts();
        return true;
      } else {
        showNotification(assignResponse.data.message || 'Error en asignación', 'error');
        return false;
      }
    } catch (error) {
      console.error('❌ Error en asignación de imagen:', error);
      showNotification(error.response?.data?.message || error.message || 'Error en asignación', 'error');
      return false;
    }
  }, [fetchProducts, showNotification]);

  const handleImageUpload = useCallback(async (productId, imageFile) => {
    if (!userIsAdmin) {
      showNotification('No tienes permisos para actualizar imágenes', 'error');
      return;
    }

    try {
      console.log('📷 Iniciando proceso de upload de imagen:', {
        productId,
        fileName: imageFile.name,
        fileSize: imageFile.size,
        fileType: imageFile.type
      });

      const uploadResponse = await UploadAPI.uploadImage(imageFile, {
        productId: productId,
        uploadType: 'product-image'
      });

      console.log('✅ Upload exitoso:', uploadResponse.data);

      let imageUrl = null;

      if (uploadResponse.data && uploadResponse.data.data && uploadResponse.data.data.imageUrl) {
        imageUrl = uploadResponse.data.data.imageUrl;
      } else if (uploadResponse.data && uploadResponse.data.imageUrl) {
        imageUrl = uploadResponse.data.imageUrl;
      } else if (uploadResponse.data && uploadResponse.data.data && uploadResponse.data.data.url) {
        imageUrl = uploadResponse.data.data.url;
      }

      if (!imageUrl) {
        throw new Error('No se pudo extraer la URL de la imagen de la respuesta del servidor');
      }

      console.log('🔗 URL de imagen extraída correctamente:', imageUrl);

      const asignado = await assignProductImage(productId, imageUrl);

      if (asignado) {
        setShowImageUpload(false);
        setSelectedProductForImage(null);
        console.log('🎉 Proceso completo: imagen subida y asignada exitosamente');
      }

    } catch (error) {
      console.error('❌ Error en proceso de upload:', error);
      const errorMessage = error.response?.data?.message ||
        error.message ||
        'Error al subir imagen';
      showNotification(errorMessage, 'error');
    }
  }, [userIsAdmin, showNotification, assignProductImage]);

  // **FUNCIONES DE GESTIÓN DE PRODUCTOS**
  const openProductDetails = useCallback((product) => {
    setSelectedProduct(product);
    const savedQuantity = productQuantities[product.product_id] || 1;
    setQuantity(savedQuantity);
    setModalVisible(true);
  }, [productQuantities]);

  const closeModal = useCallback(() => {
    setModalVisible(false);
  }, []);

  const openEditProduct = useCallback((product) => {
    if (!userIsAdmin) {
      showNotification('No tienes permisos para editar productos', 'error');
      return;
    }
    console.log('✏️ Opening edit for product:', product);
    setEditingProduct(product);
    setShowProductForm(true);
  }, [userIsAdmin, showNotification]);

  const openImageUpload = useCallback((product) => {
    if (!userIsAdmin) {
      showNotification('No tienes permisos para actualizar imágenes', 'error');
      return;
    }
    console.log('📷 Opening image upload for product:', product);
    setSelectedProductForImage(product);
    setShowImageUpload(true);
  }, [userIsAdmin, showNotification]);

  // **FUNCIONES DE CANTIDAD**
  const updateQuantity = useCallback((productId, quantity) => {
    setProductQuantities(prev => ({
      ...prev,
      [productId]: Math.max(1, quantity)
    }));
  }, []);

  const handleQuantityChange = useCallback((productId, newValue) => {
    const numValue = parseInt(newValue, 10);
    const validQuantity = !isNaN(numValue) && numValue > 0 ? numValue : 1;

    setProductQuantities(prev => ({
      ...prev,
      [productId]: validQuantity
    }));

    if (selectedProduct && selectedProduct.product_id === productId) {
      setQuantity(validQuantity);
    }
  }, [selectedProduct]);

  const incrementQuantity = useCallback(() => {
    if (selectedProduct) {
      const currentQty = quantity || 1;
      const newQuantity = currentQty + 1;
      setQuantity(newQuantity);
      updateQuantity(selectedProduct.product_id, newQuantity);
    }
  }, [selectedProduct, quantity, updateQuantity]);

  const decrementQuantity = useCallback(() => {
    const currentQty = quantity || 1;
    if (currentQty > 1) {
      const newQuantity = currentQty - 1;
      setQuantity(newQuantity);
      if (selectedProduct) {
        updateQuantity(selectedProduct.product_id, newQuantity);
      }
    }
  }, [quantity, selectedProduct, updateQuantity]);

  // **FUNCIONES DE GESTIÓN DE SUCURSALES**
  const formatBranchOptions = useCallback((branchesData) => {
    return branchesData.map(branch => ({
      value: branch.id || branch.branch_id,
      label: branch.name || branch.branch_name,
      data: branch
    }));
  }, []);

  const formatBranchOptionLabel = useCallback((option) => {
    if (!option.data) return option.label;

    return (
      <div className="flex flex-col">
        <span className="font-medium text-gray-900">{option.label}</span>
        <span className="text-sm text-gray-500">
          {option.data.address || option.data.direccion || 'Sin dirección'}
        </span>
      </div>
    );
  }, []);

  const handleBranchChange = useCallback((selectedOption) => {
    setSelectedBranch(selectedOption);

    if (selectedOption && selectedOption.data) {
      const address = selectedOption.data.address ||
        selectedOption.data.direccion ||
        selectedOption.data.full_address ||
        'Dirección no disponible';
      setBranchAddress(address);

      // **NUEVA FUNCIONALIDAD: Determinar zona de entrega**
      const municipalityCode = selectedOption.data.municipality_code ||
        selectedOption.data.dane_code;
      const cityName = selectedOption.data.city || selectedOption.data.ciudad;

      if (municipalityCode) {
        setMunicipalityCode(municipalityCode);
        const zone = getDeliveryZoneByDANECode(municipalityCode, cityName);

        if (zone) {
          setDeliveryZone(zone);
          showNotification(`Zona de entrega: ${zone.name}`, 'info');

          // Calcular fechas disponibles
          const dates = calculateAvailableDeliveryDates(zone, siteSettings?.orderTimeLimit);
          setAvailableDeliveryDays(dates);
        } else {
          setDeliveryZone(null);
          setAvailableDeliveryDays([]);
          showNotification('No se pudo determinar la zona de entrega para esta sucursal', 'warning');
        }
      }
    } else {
      setBranchAddress('');
      setDeliveryZone(null);
      setAvailableDeliveryDays([]);
      setMunicipalityCode(null);
      setDeliveryDate('');
    }
  }, [getDeliveryZoneByDANECode, calculateAvailableDeliveryDates, siteSettings, showNotification]);

  // **FUNCIONES DE PEDIDOS**
  const addToOrder = useCallback((product, qty = 1) => {
    if (!isAuthenticated) {
      showNotification('Debes iniciar sesión para añadir productos al pedido', 'error');
      return;
    }

    try {
      const quantityToAdd = Number(qty || productQuantities[product.product_id] || 1);
      const existingItemIndex = orderItems.findIndex(item => item.product_id === product.product_id);

      // **NUEVA LÓGICA: Usar precio personalizado si existe**
      const finalPrice = product.has_custom_price && product.custom_price_info
        ? product.custom_price_info.price
        : product.price_list1;

      const orderItem = {
        product_id: product.product_id,
        name: product.name,
        quantity: quantityToAdd,
        unit_price: finalPrice,
        price_source: product.price_list_code || 'default',
        has_custom_price: product.has_custom_price || false,
        original_price: product.original_price_list1 || product.price_list1
      };

      if (existingItemIndex >= 0) {
        const updatedItems = [...orderItems];
        updatedItems[existingItemIndex].quantity += quantityToAdd;
        setOrderItems(updatedItems);
      } else {
        setOrderItems([...orderItems, orderItem]);
      }

      showNotification(`${product.name} agregado al pedido`);
      if (modalVisible) closeModal();
    } catch (error) {
      console.error('Error adding to order:', error);
      showNotification('Error al agregar al pedido', 'error');
    }
  }, [orderItems, modalVisible, closeModal, showNotification, productQuantities, isAuthenticated]);

  const removeFromOrder = useCallback((productId) => {
    setOrderItems(prevItems =>
      prevItems.filter(item => item.product_id !== productId)
    );
    showNotification('Producto eliminado del pedido');
  }, [showNotification]);

  const calculateOrderTotal = useCallback(() => {
    const total = orderItems.reduce((sum, item) => sum + (item.unit_price * item.quantity), 0);
    setOrderTotal(total);
  }, [orderItems]);

  const submitOrder = useCallback(async () => {
    if (!isAuthenticated) {
      showNotification('Debes iniciar sesión para realizar un pedido', 'error');
      return;
    }

    if (orderItems.length === 0) {
      showNotification('No hay productos en el pedido', 'error');
      return;
    }

    if (!selectedBranch) {
      showNotification('Debes seleccionar una sucursal para continuar', 'error');
      return;
    }

    if (!deliveryZone) {
      showNotification('No se pudo determinar la zona de entrega para la sucursal seleccionada', 'error');
      return;
    }

    if (!deliveryDate) {
      showNotification('Selecciona una fecha de entrega válida', 'error');
      return;
    }

    // ✅ VALIDACIÓN CRÍTICA: Fecha disponible para la zona
    if (availableDeliveryDays.length > 0) {
      // Crear fecha sin problemas de zona horaria
      const [year, month, day] = deliveryDate.split('-').map(Number);
      const selectedDate = new Date(year, month - 1, day);

      const isDateAvailable = availableDeliveryDays.some(date => {
        const normalizedAvailable = new Date(date.getFullYear(), date.getMonth(), date.getDate());
        const normalizedSelected = new Date(selectedDate.getFullYear(), selectedDate.getMonth(), selectedDate.getDate());
        return normalizedAvailable.getTime() === normalizedSelected.getTime();
      });

      if (!isDateAvailable) {
        showNotification(`La fecha seleccionada no está disponible para entregas en ${deliveryZone.name}`, 'error');
        return;
      }
    }

    // ✅ CÁLCULOS FINANCIEROS CON IMPUESTOS SALUDABLES
    const subtotal = calculateSubtotal();
    const { ivaTotal, impuestoSaludableTotal } = calculateTaxByProduct(orderItems);
    const totalTaxes = ivaTotal + impuestoSaludableTotal;
    const shipping = calculateShipping(subtotal, totalTaxes);

    // ✅ VALIDACIÓN: Monto mínimo
    if (subtotal < MIN_ORDER_AMOUNT) {
      showNotification(`El monto mínimo para crear un pedido es ${formatCurrency(MIN_ORDER_AMOUNT)} (sin IVA)`, 'error');
      return;
    }

    if (shipping === null) {
      showNotification('El monto mínimo para aplicar flete es $50.000. Por favor, ajusta tu pedido.', 'error');
      return;
    }

    const isValid = orderItems.every(item =>
      item.product_id &&
      item.quantity > 0 &&
      item.unit_price > 0
    );

    if (!isValid) {
      showNotification('Por favor revisa los productos del pedido. Todos deben tener cantidades y precios válidos.', 'error');
      return;
    }

    const userId = getCurrentUserId();
    if (!userId) {
      showNotification('No se pudo identificar tu usuario. Por favor, inicia sesión nuevamente.', 'error');
      return;
    }

    setSubmittingOrder(true);

    try {
      console.log('=== INICIANDO DEBUG submitOrder desde Products ===');
      const totalAmount = shipping !== null ? subtotal + totalTaxes + shipping : subtotal + totalTaxes;

      let response;

      if (authType === AUTH_TYPES.BRANCH) {
        // 🏢 LÓGICA PARA USUARIO BRANCH
        const branchDataStorage = localStorage.getItem('branchData');
        const priceListStorage = localStorage.getItem('priceListProfile');

        if (!branchDataStorage) {
          throw new Error('No se encontraron datos de sucursal');
        }

        const branchInfo = JSON.parse(branchDataStorage);
        const priceListInfo = priceListStorage ? JSON.parse(priceListStorage) : {};

        if (!branchInfo.user_id) {
          throw new Error('Datos de usuario incompletos. Por favor, cierra sesión e inicia sesión nuevamente.');
        }

        const orderData = {
          // ✅ INFORMACIÓN DE LA ORDEN (nivel superior)
          branch_id: branchInfo.branch_id,
          client_id: branchInfo.client_id,
          user_id: branchInfo.user_id,
          order_type: 'BRANCH_ORDER',
          total_amount: totalAmount,
          subtotal_amount: subtotal,
          iva_amount: ivaTotal,
          shipping_amount: shipping || 0,
          delivery_date: deliveryDate,
          notes: '',
          delivery_zone: deliveryZone ? deliveryZone.key : null,
          delivery_zone_name: deliveryZone ? deliveryZone.name : branchInfo.city,
          municipality_dane_code: branchInfo.municipality_code,
          price_list_code: priceListInfo.price_list_code || '1',
          has_custom_pricing: !!(priceListInfo.price_list_code && priceListInfo.price_list_code !== '1'),
          branch_name: branchInfo.branch_name || branchInfo.branchname,
          branch_address: branchInfo.address,
          branch_email: branchInfo.email_branch || branchInfo.email,
          branch_phone: branchInfo.phone,
          company_name: branchInfo.company_name,
          nit_number: branchInfo.nit_number,
          ship_to_code: branchInfo.ship_to_code,
          user_name: branchInfo.user_name,
          user_email: branchInfo.user_email,
          user_cardcode_sap: branchInfo.user_cardcode_sap,
          user_cardtype_sap: branchInfo.user_cardtype_sap,

          // ✅ PRODUCTOS - SOLO 3 CAMPOS ESENCIALES
          products: orderItems.map(item => ({
            product_id: parseInt(item.product_id || 0),
            quantity: parseInt(item.quantity || 0),
            unit_price: parseFloat(item.unit_price || 0)
          }))
        };

        console.log('🏢 Payload BRANCH simplificado:', {
          branch_id: orderData.branch_id,
          user_id: orderData.user_id,
          totalProducts: orderData.products.length,
          sampleProduct: orderData.products[0]
        });

        const result = await orderService.createOrder(orderData, false);

        if (result.success) {
          response = { data: { success: true, data: result.data } };
        } else {
          throw new Error(result.message || 'Error al crear el pedido de sucursal');
        }

      } else {
        // 👤 LÓGICA PARA USUARIO PRINCIPAL
        const orderData = {
          user_id: userId,
          total_amount: totalAmount,
          subtotal_amount: subtotal,
          iva_amount: ivaTotal,
          impuesto_saludable_amount: impuestoSaludableTotal,
          shipping_amount: shipping || 0,
          delivery_date: deliveryDate,
          branch_id: selectedBranch.value,
          branch_name: selectedBranch.label,
          branch_address: branchAddress,
          delivery_zone: deliveryZone.key,
          delivery_zone_name: deliveryZone.name,
          municipality_code: municipalityCode,
          price_list_code: userPriceListCode || 'GENERAL',
          has_custom_pricing: customPricesApplied,
          notes: '',

          // ✅ PRODUCTOS SIMPLIFICADOS - MISMO FORMATO
          details: orderItems.map(item => ({
            product_id: parseInt(item.product_id),
            quantity: parseInt(item.quantity),
            unit_price: parseFloat(item.unit_price)
          }))
        };

        console.log('👤 Payload USER simplificado:', orderData);

        const result = await orderService.createOrder(orderData, false);

        if (result.success) {
          response = { data: { success: true, data: result.data } };
        } else {
          throw new Error(result.message || 'Error al crear el pedido de usuario');
        }
      }

      // ✅ MANEJO DE RESPUESTA (mantener como está)
      if (response.data.success) {
        showNotification('Pedido creado exitosamente desde Products');
        setOrderItems([]);
        setOrderTotal(0);
        setDeliveryDate('');

        if (authType !== AUTH_TYPES.BRANCH) {
          setSelectedBranch(null);
          setBranchAddress('');
          setDeliveryZone(null);
          setAvailableDeliveryDays([]);
          setMunicipalityCode(null);
        }

        console.log('✅ Pedido creado exitosamente desde Products component');
      } else {
        throw new Error(response.data.message || 'Error al crear el pedido');
      }

    } catch (error) {
      console.error('❌ Error submitting order from Products:', error);
      showNotification(error.message || 'Error al crear el pedido', 'error');
    } finally {
      setSubmittingOrder(false);
    }
  }, [
    orderItems,
    deliveryDate,
    selectedBranch,
    branchAddress,
    deliveryZone,
    availableDeliveryDays,
    municipalityCode,
    userPriceListCode,
    customPricesApplied,
    calculateSubtotal,
    calculateTaxByProduct,
    calculateShipping,
    formatCurrency,
    getCurrentUserId,
    isAuthenticated,
    authType,
    products,
    siteSettings,
    showNotification,
    orderService,
    siteSettings?.orderTimeLimit
  ]);

  // **DATOS COMPUTADOS**
  const paginatedProducts = useMemo(() => {
    return products;
  }, [products]);

  // **CÁLCULOS FINANCIEROS COMPUTADOS - CORREGIDOS**
  const subtotal = calculateSubtotal();

  // ✅ USAR calculateTaxByProduct en lugar de calculateIVA simple
  const { ivaTotal, impuestoSaludableTotal } = useMemo(() => {
    return calculateTaxByProduct(orderItems);
  }, [orderItems, products, calculateTaxByProduct]);

  const totalTaxes = ivaTotal + impuestoSaludableTotal;
  const shipping = calculateShipping(subtotal, totalTaxes);
  const total = shipping !== null ? subtotal + totalTaxes + shipping : subtotal + totalTaxes;

  // **VERIFICAR SI HAY PRECIOS PERSONALIZADOS**
  const hasCustomPrices = useMemo(() => {
    return products.some(product => product.has_custom_price);
  }, [products]);

  // **EFFECTS**
  useEffect(() => {
    if (isAuthenticated) {
      fetchProducts();
    }
  }, [fetchProducts, isAuthenticated]);

  useEffect(() => {
    calculateOrderTotal();
  }, [orderItems, calculateOrderTotal]);

  useEffect(() => {
    const fetchSettings = async () => {
      try {
        const response = await API.get('/admin/settings');
        if (response.data && response.data.success) {
          setSiteSettings(response.data.data);
        }
      } catch (error) {
        console.error('Error fetching site settings:', error);
      }
    };
    fetchSettings();
  }, []);

  useEffect(() => {
    if (isAuthenticated && userPriceListCode) {
      fetchProducts();
    }
  }, [fetchProducts, isAuthenticated, userPriceListCode]);

  useEffect(() => {
    const loadBranches = async () => {
      if (isAuthenticated && user) {
        console.log('🔄 Cargando sucursales para usuario:', user);
        const branchesData = await fetchBranches();

        if (branchesData && branchesData.length > 0) {
          const options = formatBranchOptions(branchesData);
          setBranchOptions(options);
          console.log('✅ Opciones de sucursales configuradas:', options);
        } else {
          console.warn('⚠️ No se encontraron sucursales para el usuario');
          setBranchOptions([]);
        }
      }
    };

    loadBranches();
  }, [isAuthenticated, user, fetchBranches, formatBranchOptions]);

  useEffect(() => {
    if (process.env.NODE_ENV === 'development' && user) {
      console.group('🔍 Debug Lista de Precios');
      console.log('Usuario:', user);
      console.log('priceListProfile:', user.priceListProfile);
      console.log('price_list_code:', user.priceListProfile?.price_list_code);
      console.log('effective_price_list_code:', user.priceListProfile?.effective_price_list_code);
      console.log('localStorage priceListProfile:', JSON.parse(localStorage.getItem('priceListProfile') || 'null'));
      console.groupEnd();
    }
  }, [user]);
  useEffect(() => {
    const shouldLoadBranchInfo = authType === AUTH_TYPES.BRANCH && isAuthenticated && !selectedBranch;

    if (shouldLoadBranchInfo) {
      const loadBranchInfo = async () => {
        try {
          console.log('🏢 Cargando información de sucursal automáticamente...');
          const response = await API.get('/branch-auth/profile');

          if (response.data.success) {
            const branchData = response.data.data;

            // ✅ Auto-configurar sucursal
            const branchOption = {
              value: branchData.branch_id,
              label: branchData.branch_name,
              address: branchData.address,
              municipality_code: branchData.municipality_code,
              data: branchData
            };

            setSelectedBranch(branchOption);
            setBranchAddress(branchData.address);

            // ✅ Configurar zona de entrega
            const zone = getDeliveryZoneByDANECode(branchData.municipality_code);
            if (zone) {
              setDeliveryZone(zone);
              const dates = calculateAvailableDeliveryDates(zone, siteSettings?.orderTimeLimit);
              setAvailableDeliveryDays(dates);
              setMunicipalityCode(branchData.municipality_code);
            }

            console.log('✅ Sucursal auto-configurada:', branchData.branch_name);
          }
        } catch (error) {
          console.error('❌ Error cargando info de sucursal:', error);
          showNotification('Error al cargar información de sucursal', 'error');
        }
      };

      loadBranchInfo();
    }
  }, [authType, isAuthenticated, selectedBranch, showNotification, getDeliveryZoneByDANECode, calculateAvailableDeliveryDates, siteSettings]);

  useEffect(() => {
    console.log('🔍 VERIFICANDO CONDICIONES FECHAS:', {
      deliveryZone: deliveryZone?.name,
      orderTimeLimit: siteSettings?.orderTimeLimit,
      siteSettingsCompleto: siteSettings,
      deliveryDate: deliveryDate
    });

    if (deliveryZone && siteSettings?.orderTimeLimit) {
      const dates = calculateAvailableDeliveryDates(deliveryZone, siteSettings.orderTimeLimit);
      setAvailableDeliveryDays(dates);

      console.log('🔍 FECHAS CALCULADAS:', {
        fechasGeneradas: dates.length,
        primerasFechas: dates.slice(0, 3).map(d => d.toISOString().split('T')[0]),
        zone: deliveryZone.name
      });

      if (deliveryDate) {
        // CORRECCIÓN: Crear fecha sin problemas de zona horaria
        const [year, month, day] = deliveryDate.split('-').map(Number);
        const selectedDate = new Date(year, month - 1, day);

        const isDateAvailable = dates.some(date => {
          const normalizedAvailable = new Date(date.getFullYear(), date.getMonth(), date.getDate());
          const normalizedSelected = new Date(selectedDate.getFullYear(), selectedDate.getMonth(), selectedDate.getDate());
          return normalizedAvailable.getTime() === normalizedSelected.getTime();
        });

        if (!isDateAvailable) {
          console.log('⚠️ Fecha seleccionada no válida, limpiando...');
          setDeliveryDate('');
        }
      }
    } else {
      console.log('❌ Condiciones no cumplidas para calcular fechas');
      setAvailableDeliveryDays([]);
    }
  }, [deliveryZone, siteSettings?.orderTimeLimit, deliveryDate, calculateAvailableDeliveryDates]);

  useEffect(() => {
    if (authType === AUTH_TYPES.BRANCH) {
      console.group('🔍 DEBUG: Verificando datos completos de usuario BRANCH');

      const branchDataStorage = localStorage.getItem('branchData');
      if (branchDataStorage) {
        try {
          const branchInfo = JSON.parse(branchDataStorage);
          console.log('📋 BranchData completo desde localStorage:', branchInfo);
          console.log('🆔 User ID presente:', !!branchInfo.user_id, '- Valor:', branchInfo.user_id);
          console.log('🏢 Branch ID:', branchInfo.branch_id);
          console.log('👤 Client ID:', branchInfo.client_id);
          console.log('📧 User Email:', branchInfo.user_email);
          console.log('👨‍💼 User Name:', branchInfo.user_name);

          if (!branchInfo.user_id) {
            console.error('❌ PROBLEMA: user_id falta en localStorage');
            console.log('🔄 Intentando recargar datos...');

            // Forzar recarga de datos si falta user_id
            const reloadBranchData = async () => {
              try {
                const response = await API.get('/branch-auth/profile');
                if (response.data.success && response.data.data.user_id) {
                  console.log('✅ Datos recargados con user_id:', response.data.data.user_id);
                  localStorage.setItem('branchData', JSON.stringify(response.data.data));
                  window.location.reload(); // Forzar recarga de la página
                }
              } catch (error) {
                console.error('❌ Error recargando datos:', error);
              }
            };

            reloadBranchData();
          } else {
            console.log('✅ Todos los datos necesarios están presentes');
          }
        } catch (error) {
          console.error('❌ Error parseando branchData:', error);
        }
      } else {
        console.error('❌ No hay branchData en localStorage');
      }

      console.log('📱 Contexto branch:', branch);
      console.log('👤 Contexto user:', user);
      console.groupEnd();
    }
  }, [authType, branch, user]);

  // **PROTECCIÓN DE AUTENTICACIÓN**
  if (!isAuthenticated) {
    return (
      <div className="min-h-screen bg-gray-50 flex items-center justify-center">
        <div className="max-w-md mx-auto text-center">
          <div className="w-16 h-16 mx-auto mb-4 bg-gray-100 rounded-full flex items-center justify-center">
            <FiShoppingCart className="w-6 h-6 text-gray-400" />
          </div>
          <h3 className="text-lg font-medium text-gray-900 mb-2">
            Acceso Requerido
          </h3>
          <p className="text-gray-600 mb-6">
            Debes iniciar sesión para acceder al catálogo de productos.
          </p>
          <Button
            onClick={() => window.location.href = '/login'}
            className="bg-indigo-600 hover:bg-indigo-700 text-white px-6 py-3 rounded-lg font-medium transition-colors duration-200"
          >
            Iniciar Sesión
          </Button>
        </div>
      </div>
    );
  }

  // **COMPONENTE INDICADOR DE LISTA DE PRECIOS**
  const PriceListIndicator = () => {
    if (!userPriceListCode || userPriceListCode === 'GENERAL') return null;

    return (
      <div className="mb-4 p-3 bg-blue-50 border border-blue-200 rounded-lg">
        <div className="flex items-center">
          <FiInfo className="text-blue-500 mr-2" />
          <span className="text-blue-700 text-sm">
            {customPricesApplied ? (
              <>
                <strong>Lista de precios activa: {userPriceListCode}</strong>
                <span className="ml-2 text-green-600">• Precios personalizados aplicados</span>
              </>
            ) : (
              <>
                <strong>Lista asignada: {userPriceListCode}</strong>
                <span className="ml-2 text-amber-600">• Usando precios por defecto</span>
              </>
            )}
          </span>
        </div>
        {pricesLoading && (
          <div className="mt-2 flex items-center text-sm text-blue-600">
            <div className="animate-spin rounded-full h-3 w-3 border-b-2 border-blue-600 mr-2"></div>
            Cargando precios personalizados...
          </div>
        )}
      </div>
    );
  };

  // **COMPONENTE PARA MOSTRAR PRECIOS**
  const PriceDisplay = ({ product, showOriginalPrice = false, adminMode = false }) => {
    const renderCustomPriceBadge = () => {
      if (!product.has_custom_price) return null;

      return (
        <span className="inline-flex items-center px-2 py-1 rounded-full text-xs font-medium bg-green-100 text-green-800 ml-2">
          Precio Personalizado
        </span>
      );
    };

    const renderPriceUnavailable = () => (
      <div className="text-red-600 font-medium">
        <span>Precio no disponible</span>
        <div className="text-xs text-gray-500">
          Contacta al administrador
        </div>
      </div>
    );

    if (!product.price_list1 || product.price_list1 <= 0) {
      return renderPriceUnavailable();
    }

    return (
      <div className="price-display">
        <div className="font-bold text-lg text-indigo-600">
          {formatCurrency(product.price_list1)}
          {renderCustomPriceBadge()}
        </div>

        {/* Mostrar precio original si es diferente */}
        {showOriginalPrice && product.has_custom_price && product.original_price_list1 !== product.price_list1 && (
          <div className="text-sm text-gray-500 line-through">
            Original: {formatCurrency(product.original_price_list1)}
          </div>
        )}

        {/* Modo admin: mostrar precios adicionales */}
        {adminMode && (
          <div className="mt-1 space-y-1">
            {product.price_list2 > 0 && (
              <div className="text-sm text-gray-600">
                Lista 2: {formatCurrency(product.price_list2)}
              </div>
            )}
            {product.price_list_code && (
              <div className="text-xs text-blue-600">
                Lista: {product.price_list_code}
              </div>
            )}
          </div>
        )}
      </div>
    );
  };

  // **RENDER PRINCIPAL**
  return (
    <div className="min-h-screen bg-gray-50">
      {notification.show && (
        <Notification
          message={notification.message}
          type={notification.type}
          onClose={() => setNotification({ show: false, message: '', type: '' })}
        />
      )}

      <div className="container mx-auto px-4 py-6">
        {/* **HEADER CON CONTROLES ADMINISTRATIVOS** */}
        <div className="flex flex-col lg:flex-row lg:justify-between lg:items-center mb-8 space-y-4 lg:space-y-0">
          <div className="flex-1">
            <h1 className="text-2xl lg:text-3xl font-bold text-gray-900 mb-2">
              {adminMode ? 'Administración de Productos' : 'Selecciona los productos para tu pedido SAP'}
            </h1>
            <p className="text-sm lg:text-base text-gray-600">
              {adminMode
                ? 'Gestiona el inventario y configura productos'
                : 'Explora el catálogo y añade productos a tu orden'
              }
            </p>
          </div>

          {userIsAdmin && (
            <div className="flex items-center space-x-3">
              <button
                onClick={() => setAdminMode(!adminMode)}
                className={`flex items-center px-4 py-2 rounded-lg transition-all duration-200 border ${adminMode
                  ? 'bg-indigo-50 border-indigo-200 text-indigo-700 border-2'
                  : 'border-gray-300 text-gray-700 hover:bg-gray-50'
                  }`}
              >
                {adminMode ? (
                  <>
                    <FiToggleRight className="mr-2 text-indigo-600 w-5 h-5" />
                    <span className="font-medium">Modo Admin ON</span>
                  </>
                ) : (
                  <>
                    <FiToggleLeft className="mr-2 text-gray-400 w-5 h-5" />
                    <span>Modo Admin OFF</span>
                  </>
                )}
              </button>

              {adminMode && (
                <Button
                  onClick={() => setShowProductForm(true)}
                  className="bg-indigo-600 hover:bg-indigo-700 text-white px-4 py-2 rounded-lg font-medium transition-colors duration-200"
                >
                  <FiPlus className="mr-2 w-4 h-4" />
                  Crear Producto
                </Button>
              )}
            </div>
          )}
        </div>

        {/* **NUEVA SECCIÓN: Información de precios** */}
        <PriceListIndicator />

        {/* **INFORMACIÓN DE DEBUG** */}
        {import.meta.env.DEV && (
          <div className="mb-4 p-3 bg-yellow-50 border border-yellow-200 rounded-lg">
            <p className="text-sm text-yellow-800">
              <strong>Debug AuthContext:</strong> Usuario: {user?.name || user?.nombre} |
              Email: {user?.mail || user?.email} |
              AuthType: {authType} |
              Es Admin: {userIsAdmin ? 'SÍ' : 'NO'} |
              Es Branch: {authType === AUTH_TYPES.BRANCH ? 'SÍ' : 'NO'} |
              Modo Admin: {adminMode ? 'ACTIVADO' : 'DESACTIVADO'} |
              Autenticado: {isAuthenticated ? 'SÍ' : 'NO'} |
              Lista Precios: {userPriceListCode || 'GENERAL'} |
              Precios Aplicados: {customPricesApplied ? 'SÍ' : 'NO'}
            </p>
            <p className="text-sm text-purple-800 mt-1">
              <strong>Debug Delivery:</strong>
              Sucursal: {selectedBranch?.label || 'Ninguna'} |
              Auto-configurada: {authType === AUTH_TYPES.BRANCH && selectedBranch ? 'SÍ' : 'NO'} |
              Zona: {deliveryZone?.name || 'No definida'} |
              Fechas disponibles: {availableDeliveryDays.length} |
              Fecha seleccionada: {deliveryDate || 'Ninguna'}
            </p>
            <p className="text-sm text-green-800 mt-1">
              <strong>Debug Products:</strong>
              Total: {products.length} |
              Con precios personalizados: {products.filter(p => p.has_custom_price).length} |
              Loading: {loading ? 'SÍ' : 'NO'} |
              Página actual: {currentPage}
            </p>
          </div>
        )}

        {/* **INFORMACIÓN DE PRODUCTOS** */}
        {!loading && totalProducts > 0 && totalPages > 1 && (
          <div className="mb-4 text-sm text-gray-600">
            Mostrando {((currentPage - 1) * 50) + 1} - {Math.min((currentPage - 1) * 50 + products.length, totalProducts)} de {totalProducts} productos
          </div>
        )}

        {/* **RESUMEN DE PEDIDO MEJORADO** */}
        {!adminMode && orderItems.length > 0 && (
          <div className="mb-8 transform transition-all duration-300 hover:scale-[1.01]">
            <Card className="overflow-hidden bg-white border-gray-200">
              <div className="p-1 bg-indigo-100"></div>
              <div className="p-5">
                <div className="flex flex-wrap justify-between items-center gap-4">
                  <div className="flex items-center gap-3">
                    <div className="p-3 rounded-full bg-indigo-100">
                      <FiShoppingCart size={20} className="text-primary" />
                    </div>
                    <div>
                      <h2 className="font-bold text-lg text-gray-900">Tu Pedido Actual</h2>
                      <p className="text-gray-700">
                        {orderItems.length} productos | {orderItems.reduce((sum, item) => sum + item.quantity, 0)} unidades
                      </p>
                      {selectedBranch && (
                        <p className="text-sm text-indigo-600">
                          📍 {selectedBranch.label}
                        </p>
                      )}
                      {deliveryZone && (
                        <p className="text-sm text-green-600">
                          🚚 {deliveryZone.name}
                        </p>
                      )}
                    </div>
                  </div>
                  <div className="flex items-center gap-4 ml-auto">
                    <div className="text-right">
                      <div className="text-sm text-gray-600">Subtotal: {formatCurrency(subtotal)}</div>

                      {/* ✅ MOSTRAR IVA SOLO SI EXISTE */}
                      {ivaTotal > 0 && (
                        <div className="text-sm text-gray-600">IVA (19%): {formatCurrency(ivaTotal)}</div>
                      )}

                      {/* ✅ NUEVO: MOSTRAR IMPUESTO SALUDABLE SOLO SI EXISTE */}
                      {impuestoSaludableTotal > 0 && (
                        <div className="text-sm text-gray-600">Impuesto Saludable (10%): {formatCurrency(impuestoSaludableTotal)}</div>
                      )}

                      <div className="text-sm text-gray-600">
                        Flete: {shipping === 0 ? 'Gratis' : shipping ? formatCurrency(shipping) : 'No aplica'}
                      </div>
                      <div className="text-xl font-bold text-primary-900 border-t pt-1">
                        Total: {formatCurrency(total)}
                      </div>
                    </div>
                    <Button
                      className={`transition-all duration-200 transform active:scale-95 ${submittingOrder ? 'opacity-75' : ''} 
                      bg-indigo-600 hover:bg-indigo-700 text-white px-6 py-2 rounded-lg font-medium`}
                      onClick={submitOrder}
                      disabled={orderItems.length === 0 || submittingOrder || !selectedBranch || !deliveryDate}
                    >
                      <span className="flex items-center gap-2">
                        {submittingOrder ? (
                          <>
                            <div className="w-4 h-4 border-2 border-white border-t-transparent rounded-full animate-spin"></div>
                            Procesando...
                          </>
                        ) : (
                          <>
                            Finalizar Pedido
                            <FiCheck className="w-4 h-4" />
                          </>
                        )}
                      </span>
                    </Button>
                  </div>
                </div>
              </div>

              {/* **PRODUCTOS SELECCIONADOS** */}
              {orderItems.length > 0 && (
                <div className="mt-6 border-t pt-4 px-5 pb-5">
                  <h3 className="font-semibold mb-3 text-gray-900">
                    Productos Seleccionados
                  </h3>
                  <div className="space-y-3 max-h-80 overflow-y-auto pr-2">
                    {orderItems.map((item) => (
                      <div
                        key={item.product_id}
                        className="flex items-center justify-between p-3 rounded-lg bg-gray-50"
                      >
                        <div className="flex-1">
                          <p className="font-medium text-gray-900">
                            {item.name}
                            {item.has_custom_price && (
                              <span className="ml-2 text-xs bg-green-100 text-green-800 px-2 py-1 rounded-full">
                                Precio Personalizado
                              </span>
                            )}
                          </p>
                          <div className="flex gap-4 mt-1">
                            <span className="text-sm text-gray-600">
                              Cantidad: {item.quantity}
                            </span>
                            <span className="text-sm text-gray-600">
                              Precio Unit.: {formatCurrency(item.unit_price)}
                            </span>
                            <span className="text-sm text-gray-600">
                              Subtotal: {formatCurrency(item.unit_price * item.quantity)}
                            </span>
                          </div>
                        </div>
                        <button
                          onClick={() => removeFromOrder(item.product_id)}
                          className="ml-4 px-3 py-1 rounded text-white text-sm flex items-center bg-red-600 hover:bg-red-700 transition-colors duration-200 focus:outline-none focus:ring-2 focus:ring-red-500 focus:ring-opacity-50"
                        >
                          <FiMinus className="mr-1" />
                          Eliminar
                        </button>
                      </div>
                    ))}
                  </div>
                </div>
              )}
            </Card>
          </div>
        )}

        {/* **SELECTOR DE SUCURSALES MEJORADO** */}
        {!adminMode && authType !== AUTH_TYPES.BRANCH && (
          <div className="mb-4">
            <label className="block text-sm font-medium text-gray-700 mb-2">
              Selecciona tu sucursal
            </label>

            {loadingBranches ? (
              <div className="flex items-center justify-center p-4 border border-gray-300 rounded-md bg-gray-50">
                <div className="animate-spin rounded-full h-4 w-4 border-b-2 border-indigo-600 mr-2"></div>
                <span className="text-sm text-gray-600">Cargando sucursales...</span>
              </div>
            ) : branchError ? (
              <div className="p-3 border border-red-300 rounded-md bg-red-50">
                <p className="text-sm text-red-600">Error al cargar sucursales: {branchError}</p>
                <button
                  onClick={fetchBranches}
                  className="mt-2 text-sm text-indigo-600 hover:text-indigo-800 underline"
                >
                  Reintentar
                </button>
              </div>
            ) : (
              <Select
                value={selectedBranch}
                onChange={handleBranchChange}
                options={branchOptions}
                formatOptionLabel={formatBranchOptionLabel}
                placeholder="Selecciona una sucursal"
                isClearable
                className="w-full"
                styles={{
                  control: (base) => ({
                    ...base,
                    borderColor: '#D1D5DB',
                    boxShadow: 'none',
                    '&:hover': { borderColor: '#4F46E5' }
                  }),
                  option: (base) => ({
                    ...base,
                    padding: '12px 16px'
                  })
                }}
              />
            )}

            {!selectedBranch && (
              <p className="text-red-500 text-xs mt-1">Selecciona una sucursal para continuar</p>
            )}
          </div>
        )}

        {/* **INFORMACIÓN DE SUCURSAL PARA USUARIOS BRANCH** */}
        {!adminMode && authType === AUTH_TYPES.BRANCH && selectedBranch && (
          <div className="mb-4">
            <div className="bg-green-50 p-4 rounded-md border-l-4 border-green-400 mb-4">
              <div className="flex items-center">
                <span className="text-green-500 mr-2">✅</span>
                <span className="font-medium text-green-800">
                  Tu Sucursal: {selectedBranch.label}
                </span>
              </div>
            </div>

            <div className="space-y-3">
              <div>
                <label className="block text-xs text-gray-500 mb-1">
                  Dirección de tu sucursal
                </label>
                <input
                  type="text"
                  value={branchAddress}
                  className="w-full border border-gray-300 rounded-md px-3 py-2 bg-gray-100"
                  readOnly
                />
              </div>

              {deliveryZone && (
                <div className="bg-blue-50 p-4 rounded-md border-l-4 border-blue-400">
                  <div className="flex items-center mb-2">
                    <span className="text-blue-500 mr-2">🚚</span>
                    <span className="font-medium text-blue-800">
                      Zona de Entrega: {deliveryZone.name}
                    </span>
                  </div>
                  <p className="text-sm text-blue-700">
                    Entregas: {deliveryZone.name}
                  </p>
                </div>
              )}
            </div>
          </div>
        )}

        {/* **MOSTRAR DIRECCIÓN DE SUCURSAL SELECCIONADA** */}
        {!adminMode && selectedBranch && (
          <div className="mb-4">
            <div className="space-y-3">
              <div>
                <label className="block text-xs text-gray-500 mb-1">
                  Dirección de la sucursal
                </label>
                <input
                  type="text"
                  value={branchAddress}
                  className="w-full border border-gray-300 rounded-md px-3 py-2 bg-gray-100"
                  readOnly
                />
              </div>
              {deliveryZone && (
                <div className="p-3 bg-green-50 border border-green-200 rounded-md">
                  <div className="flex items-center">
                    <FiCheck className="text-green-500 mr-2" />
                    <span className="text-sm text-green-700">
                      <strong>Zona de entrega determinada:</strong> {deliveryZone.name}
                    </span>
                  </div>
                  <p className="text-xs text-green-600 mt-1">
                    Entregas disponibles: {deliveryZone.days.map(day => {
                      const dayNames = ['Dom', 'Lun', 'Mar', 'Mié', 'Jue', 'Vie', 'Sáb'];
                      return dayNames[day];
                    }).join(', ')}
                  </p>
                </div>
              )}
            </div>
          </div>
        )}

        {/* **FECHA DE ENTREGA MEJORADA** */}
        {!adminMode && (
          <div className="mb-4">
            <label className="block text-sm font-medium mb-1 text-gray-700">
              Fecha de entrega
            </label>

            {calculatingDates && (
              <div className="mb-3 p-3 bg-blue-50 border border-blue-200 rounded-md">
                <div className="flex items-center">
                  <div className="animate-spin rounded-full h-4 w-4 border-b-2 border-blue-600 mr-2"></div>
                  <span className="text-sm text-blue-700">
                    Calculando fechas disponibles para {selectedBranch?.label}...
                  </span>
                </div>
              </div>
            )}

            <DeliveryDatePicker
              value={deliveryDate}
              onChange={setDeliveryDate}
              orderTimeLimit={siteSettings?.orderTimeLimit || '18:00'}
              availableDates={availableDeliveryDays}
              deliveryZone={deliveryZone}
            />

            {!deliveryDate && !calculatingDates && (
              <p className="text-red-500 text-xs mt-1">Selecciona una fecha de entrega</p>
            )}
          </div>
        )}

        {/* **BARRA DE BÚSQUEDA Y CONTROLES** */}
        <div className="grid grid-cols-1 lg:grid-cols-4 gap-4 mb-6">
          <div className="lg:col-span-3">
            <div className="relative flex items-center bg-white rounded-lg shadow-sm border border-gray-200 overflow-hidden">
              <div className="px-3 py-3">
                <FiSearch className="w-5 h-5 text-gray-400" />
              </div>
              <Input
                placeholder="Busca por nombre, código o descripción..."
                value={search}
                onChange={(e) => setSearch(e.target.value)}
                className="border-0 shadow-none focus:ring-0 py-3 px-0 w-full bg-transparent"
              />
              {search && (
                <button
                  className="px-3 text-gray-400 hover:text-gray-600"
                  onClick={() => setSearch('')}
                >
                  <FiX />
                </button>
              )}
            </div>
          </div>

          <div className="flex justify-between lg:justify-end gap-2">
            <button
              onClick={() => setViewMode('table')}
              className={`flex items-center px-4 py-2 rounded-lg transition-all duration-200 ${viewMode === 'table'
                ? 'bg-white text-indigo-700 shadow-md border border-gray-200'
                : 'text-gray-600 hover:bg-gray-50 hover:text-indigo-500 border border-transparent'
                }`}
              aria-label="Ver productos en formato lista"
            >
              <FiList className={`mr-2 w-4 h-4 ${viewMode === 'table' ? 'text-indigo-500' : ''}`} />
              <span className="text-sm font-medium">Lista</span>
            </button>

            <button
              onClick={() => setViewMode('cards')}
              className={`flex items-center px-4 py-2 rounded-lg transition-all duration-200 ${viewMode === 'cards'
                ? 'bg-white text-indigo-700 shadow-md border border-gray-200'
                : 'text-gray-600 hover:bg-gray-50 hover:text-indigo-500 border border-transparent'
                }`}
              aria-label="Ver productos en formato Miniaturas / Fotos y descripción detallada de producto"
            >
              <FiGrid className={`mr-2 w-4 h-4 ${viewMode === 'cards' ? 'text-indigo-500' : ''}`} />
              <span className="text-sm font-medium">Miniaturas</span>
            </button>
          </div>
        </div>

        {/* **VISTA DE TABLA MEJORADA** */}
        {viewMode === 'table' && (
          <div className="overflow-x-auto rounded-lg shadow bg-white">
            {loading ? (
              <div className="text-center py-12 animate-fadeIn">
                <div className="inline-block animate-spin rounded-full h-8 w-8 border-b-2 border-indigo-600"></div>
                <p className="mt-2 text-gray-600">Cargando productos...</p>
              </div>
            ) : products.length > 0 ? (
              <table className="min-w-full divide-y divide-gray-200 bg-white rounded-lg shadow-md overflow-hidden">
                <thead className="bg-gray-50">
                  <tr>
                    <th scope="col" className="px-6 py-3 text-left text-xs font-medium text-gray-500 uppercase tracking-wider">Producto</th>
                    <th scope="col" className="px-6 py-3 text-left text-xs font-medium text-gray-500 uppercase tracking-wider">Imagen</th>
                    <th scope="col" className="px-6 py-3 text-left text-xs font-medium text-gray-500 uppercase tracking-wider">Precio</th>
                    {!adminMode && (
                      <th scope="col" className="px-6 py-3 text-left text-xs font-medium text-gray-500 uppercase tracking-wider">Cantidad</th>
                    )}
                    {adminMode && (
                      <>
                        <th scope="col" className="px-6 py-3 text-left text-xs font-medium text-gray-500 uppercase tracking-wider">Stock</th>
                        <th scope="col" className="px-6 py-3 text-left text-xs font-medium text-gray-500 uppercase tracking-wider">Estado SAP</th>
                      </>
                    )}
                    <th scope="col" className="px-6 py-3 text-left text-xs font-medium text-gray-500 uppercase tracking-wider">Acciones</th>
                  </tr>
                </thead>
                <tbody className="divide-y divide-gray-200">
                  {paginatedProducts.map((product) => (
                    <tr key={product.product_id} className="transition-colors hover:bg-gray-50">
                      <td className="px-6 py-4 whitespace-nowrap">
                        <div className="flex items-center">
                          <div>
                            <div className="font-medium text-gray-900">{product.name}</div>
                            <div className="text-sm text-gray-500">
                              {product.sap_code || product.code || `ID: ${product.product_id}`}
                            </div>
                          </div>
                        </div>
                      </td>

                      <td className="px-6 py-4">
                        <div className="flex items-center space-x-2">
                          <ProductImage
                            src={product.image_url || product.image}
                            alt={product.name}
                            productId={product.product_id}
                            className="h-12 w-12"
                          />

                          {adminMode && userIsAdmin && (
                            <button
                              onClick={() => openImageUpload(product)}
                              className="p-1 rounded text-gray-400 hover:text-indigo-600 hover:bg-indigo-50 transition-colors duration-200"
                              title="Subir imagen"
                            >
                              <FiUpload className="w-3 h-3" />
                            </button>
                          )}
                        </div>
                      </td>

                      <td className="px-6 py-4 whitespace-nowrap">
                        <PriceDisplay
                          product={product}
                          showOriginalPrice={true}
                          adminMode={adminMode}
                        />
                      </td>

                      {!adminMode && (
                        <td className="px-6 py-4 whitespace-nowrap">
                          <div className="flex items-center border rounded-md w-32 overflow-hidden">
                            <button
                              onClick={() => {
                                const currentQty = productQuantities[product.product_id] || 1;
                                if (currentQty > 1) {
                                  updateQuantity(product.product_id, currentQty - 1);
                                }
                              }}
                              className="px-2 py-1 bg-gray-100 hover:bg-gray-200"
                            >
                              <FiMinus size={14} />
                            </button>
                            <input
                              type="number"
                              min="1"
                              value={productQuantities[product.product_id] || 1}
                              onChange={(e) => handleQuantityChange(product.product_id, parseInt(e.target.value, 10))}
                              className="w-12 text-center text-sm border-0 focus:ring-0 focus:outline-none bg-white"
                            />
                            <button
                              onClick={() => {
                                const currentQty = productQuantities[product.product_id] || 1;
                                updateQuantity(product.product_id, currentQty + 1);
                              }}
                              className="px-2 py-1 bg-gray-100 hover:bg-gray-200"
                            >
                              <FiPlus size={14} />
                            </button>
                          </div>
                        </td>
                      )}

                      {adminMode && (
                        <>
                          <td className="px-6 py-4">
                            <span className={`inline-flex px-2 py-1 text-xs font-semibold rounded-full ${product.stock > 10
                              ? 'bg-green-100 text-green-800'
                              : product.stock > 0
                                ? 'bg-yellow-100 text-yellow-800'
                                : 'bg-red-100 text-red-800'
                              }`}>
                              {product.stock || 0} unidades
                            </span>
                          </td>
                          <td className="px-6 py-4">
                            <div className="flex items-center space-x-2">
                              {product.sap_code && (
                                <span className="inline-flex px-2 py-1 text-xs font-semibold rounded-full bg-blue-100 text-blue-800">
                                  SAP: {product.sap_code}
                                </span>
                              )}
                              {product.sap_sync_pending && (
                                <span className="inline-flex px-2 py-1 text-xs font-semibold rounded-full bg-orange-100 text-orange-800">
                                  Sync Pendiente
                                </span>
                              )}
                            </div>
                          </td>
                        </>
                      )}

                      <td className="px-6 py-4 whitespace-nowrap text-sm font-medium">
                        <div className="flex space-x-2">
                          <Button
                            variant="outline"
                            size="sm"
                            className="transition-transform active:scale-95 bg-white"
                            onClick={() => openProductDetails(product)}
                          >
                            <FiEye className="mr-1" /> Ver
                          </Button>

                          {adminMode && userIsAdmin ? (
                            <>
                              <Button
                                onClick={() => openEditProduct(product)}
                                className="px-3 py-1 text-sm text-indigo-600 border border-indigo-200 rounded-md hover:bg-indigo-50 transition-colors duration-200"
                              >
                                <FiEdit className="mr-1 w-3 h-3" /> Editar
                              </Button>
                              <Button
                                onClick={() => handleDeleteProduct(product.product_id)}
                                className="px-3 py-1 text-sm text-red-600 border border-red-200 rounded-md hover:bg-red-50 transition-colors duration-200"
                              >
                                <FiTrash2 className="mr-1 w-3 h-3" /> Eliminar
                              </Button>
                            </>
                          ) : (
                            <Button
                              variant="primary"
                              size="sm"
                              className="transition-transform active:scale-95 bg-indigo-600 hover:bg-indigo-700"
                              onClick={() => addToOrder(product, productQuantities[product.product_id] || 1)}
                              disabled={!isAuthenticated}
                            >
                              <FiPlus className="mr-1" /> Añadir
                            </Button>
                          )}
                        </div>
                      </td>
                    </tr>
                  ))}
                </tbody>
              </table>
            ) : (
              <div className="text-center py-12">
                <p className="text-gray-600">No se encontraron productos.</p>
              </div>
            )}
          </div>
        )}

        {/* **VISTA DE TARJETAS MEJORADA** */}
        {viewMode === 'cards' && (
          <div className={`${loading ? 'flex justify-center items-center min-h-[300px]' : ''}`}>
            {loading ? (
              <div className="text-center">
                <div className="inline-block animate-spin rounded-full h-8 w-8 border-b-2 border-indigo-600"></div>
                <p className="mt-2 text-gray-600">Cargando productos...</p>
              </div>
            ) : products.length > 0 ? (
              <div className="grid grid-cols-1 sm:grid-cols-2 lg:grid-cols-3 xl:grid-cols-4 gap-6">
                {paginatedProducts.map((product) => (
                  <div
                    key={product.product_id}
                    className="rounded-lg overflow-hidden shadow-md transition-all duration-300 hover:shadow-lg transform hover:-translate-y-1 bg-white"
                  >
                    <div className="relative">
                      <ProductImage
                        src={product.image_url || product.image}
                        alt={product.name}
                        productId={product.product_id}
                        className="w-full h-48"
                      />

                      {adminMode && userIsAdmin && (
                        <div className="absolute inset-0 bg-black bg-opacity-0 hover:bg-opacity-40 transition-all duration-300 flex items-center justify-center opacity-0 hover:opacity-100">
                          <button
                            onClick={() => openImageUpload(product)}
                            className="bg-white text-gray-800 p-3 rounded-full shadow-lg hover:bg-gray-50 transition-colors mr-2"
                            title="Cambiar imagen"
                          >
                            <FiUpload className="w-4 h-4" />
                          </button>
                          <button
                            onClick={() => openEditProduct(product)}
                            className="bg-white text-gray-800 p-3 rounded-full shadow-lg hover:bg-gray-50 transition-colors"
                            title="Editar producto"
                          >
                            <FiEdit className="w-4 h-4" />
                          </button>
                        </div>
                      )}

                      <div className="absolute top-3 left-3 flex flex-col gap-1">
                        {adminMode && product.stock <= 5 && (
                          <span className="inline-flex items-center px-2 py-1 rounded-full text-xs font-medium bg-red-100 text-red-800">
                            Stock Bajo
                          </span>
                        )}
                        {product.sap_code && (
                          <span className="inline-flex items-center px-2 py-1 rounded-full text-xs font-medium bg-blue-100 text-blue-800">
                            SAP: {product.sap_code}
                          </span>
                        )}
                        {product.has_custom_price && (
                          <span className="inline-flex items-center px-2 py-1 rounded-full text-xs font-medium bg-green-100 text-green-800">
                            Precio Personalizado
                          </span>
                        )}
                      </div>
                    </div>

                    <div className="p-4">
                      <h3 className="font-semibold text-lg mb-2 text-gray-900 line-clamp-2">{product.name}</h3>
                      <p className="text-sm mb-3 text-gray-600 min-h-[3rem] line-clamp-3">
                        {(product.description && product.description !== product.name)
                          ? (product.description.length > 120
                            ? `${product.description.substring(0, 120)}...`
                            : product.description)
                          : 'Sin descripción detallada disponible para este producto.'
                        }
                      </p>

                      {adminMode && (
                        <div className="mb-4 p-3 bg-gray-50 rounded-lg space-y-2">
                          <div className="flex justify-between text-sm">
                            <span className="text-gray-600">Stock:</span>
                            <span className={`font-medium ${product.stock > 10
                              ? 'text-green-600'
                              : product.stock > 0
                                ? 'text-yellow-600'
                                : 'text-red-600'
                              }`}>
                              {product.stock || 0} unidades
                            </span>
                          </div>

                          {product.price_list2 > 0 && (
                            <div className="flex justify-between text-sm">
                              <span className="text-gray-600">Lista 2:</span>
                              <span className="font-medium text-gray-800">
                                {formatCurrency(product.price_list2)}
                              </span>
                            </div>
                          )}
                        </div>
                      )}

                      <div className="flex justify-between items-center mb-3 pb-3 border-b border-gray-200">
                        <PriceDisplay
                          product={product}
                          showOriginalPrice={false}
                          adminMode={adminMode}
                        />

                        {!adminMode && (
                          <div className="flex items-center">
                            <button
                              onClick={() => {
                                const currentQty = productQuantities[product.product_id] || 1;
                                if (currentQty > 1) {
                                  updateQuantity(product.product_id, currentQty - 1);
                                }
                              }}
                              className="p-1 rounded-md bg-gray-100 hover:bg-gray-200"
                            >
                              <FiMinus size={14} />
                            </button>
                            <input
                              type="number"
                              min="1"
                              value={productQuantities[product.product_id] || 1}
                              onChange={(e) => handleQuantityChange(product.product_id, parseInt(e.target.value, 10))}
                              className="w-12 text-center text-sm mx-1 border rounded-md bg-white border-gray-300"
                            />
                            <button
                              onClick={() => {
                                const currentQty = productQuantities[product.product_id] || 1;
                                updateQuantity(product.product_id, currentQty + 1);
                              }}
                              className="p-1 rounded-md bg-gray-100 hover:bg-gray-200"
                            >
                              <FiPlus size={14} />
                            </button>
                          </div>
                        )}
                      </div>

                      <div className="flex space-x-2">
                        <Button
                          variant="outline"
                          size="sm"
                          className="flex-1 transition-transform active:scale-95"
                          onClick={() => openProductDetails(product)}
                        >
                          <FiEye className="mr-1" /> Ver
                        </Button>

                        {adminMode && userIsAdmin ? (
                          <Button
                            onClick={() => handleDeleteProduct(product.product_id)}
                            className="flex-1 px-3 py-2 text-sm text-red-600 border border-red-200 rounded-md hover:bg-red-50 transition-colors duration-200"
                          >
                            <FiTrash2 className="mr-1 w-3 h-3" /> Eliminar
                          </Button>
                        ) : (
                          <Button
                            variant="primary"
                            size="sm"
                            className="flex-1 transition-transform active:scale-95 bg-indigo-600 hover:bg-indigo-700"
                            onClick={() => addToOrder(product, productQuantities[product.product_id] || 1)}
                            disabled={!isAuthenticated}
                          >
                            <FiPlus className="mr-1" /> Añadir
                          </Button>
                        )}
                      </div>
                    </div>
                  </div>
                ))}
              </div>
            ) : (
              <div className="text-center py-12 bg-white rounded-lg shadow">
                <p className="text-gray-600">No se encontraron productos que coincidan con tu búsqueda.</p>
              </div>
            )}
          </div>
        )}

        {/* **PAGINACIÓN** */}
        {!loading && totalProducts > 0 && totalPages > 1 && (
          <div className="flex flex-col items-center mt-4 mb-2">
            <div className="flex items-center justify-center gap-2 mb-3">
              <button
                onClick={() => paginate(Math.max(currentPage - 1, 1))}
                disabled={currentPage === 1}
                className="px-3 py-1 rounded bg-gray-100 text-gray-700 disabled:opacity-50"
              >
                {'<'}
              </button>

              <div className="flex items-center gap-1">
                {getPaginationRange(currentPage, totalPages).map((pageNumber, index) =>
                  pageNumber === '...' ? (
                    <span key={index} className="px-2">...</span>
                  ) : (
                    <button
                      key={index}
                      onClick={() => paginate(pageNumber)}
                      className={`mx-1 px-3 py-1 rounded ${currentPage === pageNumber
                        ? 'bg-indigo-600 text-white'
                        : 'bg-gray-200 text-gray-700 hover:bg-gray-300'
                        }`}
                    >
                      {pageNumber}
                    </button>
                  )
                )}
              </div>

              <button
                onClick={() => paginate(Math.min(currentPage + 1, totalPages))}
                disabled={currentPage === totalPages}
                className="px-3 py-1 rounded bg-gray-100 text-gray-700 disabled:opacity-50"
              >
                {'>'}
              </button>
            </div>

            <div className="text-center font-bold text-gray-700">
              Página actual: {currentPage}
            </div>
          </div>
        )}
      </div>

      {/* **MODALES** */}
      {/* Modal de detalles del producto */}
      <Modal
        isOpen={modalVisible}
        onClose={closeModal}
        title={selectedProduct?.name || 'Detalle del Producto'}
      >
        {selectedProduct && (
          <div className="flex flex-col md:flex-row gap-6">
            <div className="w-full md:w-1/2">
              <ProductImage
                src={selectedProduct.image_url || selectedProduct.image}
                alt={selectedProduct.name}
                productId={selectedProduct.product_id}
                className="w-full h-auto"
              />
            </div>
            <div className="w-full md:w-1/2">
              <h2 className="text-2xl font-bold mb-2 text-gray-900">{selectedProduct.name}</h2>
              <div className="mb-4 pb-4 border-b border-gray-200">
                <span className="inline-block px-2 py-1 rounded-md text-xs font-semibold bg-gray-100 text-gray-600">
                  Código: {selectedProduct.sap_code || selectedProduct.code || selectedProduct.product_id}
                </span>
                {selectedProduct.has_custom_price && (
                  <span className="inline-block px-2 py-1 rounded-md text-xs font-semibold bg-green-100 text-green-800 ml-2">
                    Precio Personalizado ({selectedProduct.price_list_code})
                  </span>
                )}
              </div>
              <p className="mb-6 text-gray-700">
                {selectedProduct.description || 'Sin descripción disponible para este producto.'}
              </p>
              <div className="mb-6 p-4 rounded-lg bg-gray-50">
                <div className="flex justify-between items-center mb-4">
                  <span className="text-gray-600">Precio:</span>
                  <div className="text-right">
                    <div className="text-xl font-bold text-indigo-600">
                      {formatCurrency(selectedProduct.price_list1)}
                    </div>
                    {selectedProduct.has_custom_price && selectedProduct.original_price_list1 !== selectedProduct.price_list1 && (
                      <div className="text-sm text-gray-500 line-through">
                        Original: {formatCurrency(selectedProduct.original_price_list1)}
                      </div>
                    )}
                  </div>
                </div>
                {!adminMode && isAuthenticated && (
                  <>
                    <div className="flex items-center justify-between mb-6">
                      <span className="text-gray-600">Cantidad:</span>
                      <div className="flex items-center">
                        <button
                          onClick={decrementQuantity}
                          className="p-2 rounded-l-md bg-gray-200 hover:bg-gray-300 text-gray-700"
                        >
                          <FiMinus size={16} />
                        </button>
                        <input
                          type="number"
                          min="1"
                          value={quantity}
                          onChange={(e) => handleQuantityChange(selectedProduct.product_id, parseInt(e.target.value, 10))}
                          className="w-16 py-2 text-center border-y bg-white text-gray-700 border-gray-200"
                        />
                        <button
                          onClick={incrementQuantity}
                          className="p-2 rounded-r-md bg-gray-200 hover:bg-gray-300 text-gray-700"
                        >
                          <FiPlus size={16} />
                        </button>
                      </div>
                    </div>
                    <Button
                      variant="primary"
                      className="w-full transition-transform active:scale-95 bg-indigo-600 hover:bg-indigo-700"
                      onClick={() => addToOrder(selectedProduct, quantity)}
                    >
                      <FiShoppingCart className="mr-2" /> Añadir al Pedido
                    </Button>
                  </>
                )}
                {!isAuthenticated && (
                  <div className="text-center py-4">
                    <p className="text-gray-600 mb-4">Inicia sesión para añadir productos al pedido</p>
                    <Button
                      onClick={() => window.location.href = '/login'}
                      className="bg-indigo-600 hover:bg-indigo-700 text-white px-6 py-2 rounded-lg font-medium transition-colors duration-200"
                    >
                      Iniciar Sesión
                    </Button>
                  </div>
                )}
              </div>
            </div>
          </div>
        )}
      </Modal>

      {/* Modal de formulario de producto */}
      <Modal
        isOpen={showProductForm}
        onClose={() => {
          setShowProductForm(false);
          setEditingProduct(null);
        }}
        title={editingProduct ? 'Editar Producto' : 'Crear Producto'}
      >
        <ProductFormSimple
          product={editingProduct}
          onSubmit={editingProduct ?
            (data) => handleUpdateProduct(editingProduct.product_id, data) :
            handleCreateProduct
          }
          onCancel={() => {
            setShowProductForm(false);
            setEditingProduct(null);
          }}
        />
      </Modal>

      {/* Modal de subida de imagen */}
      <Modal
        isOpen={showImageUpload}
        onClose={() => {
          setShowImageUpload(false);
          setSelectedProductForImage(null);
        }}
        title="Actualizar Imagen del Producto"
      >
        <ImageUploadSimple
          product={selectedProductForImage}
          onUpload={(file) => handleImageUpload(selectedProductForImage.product_id, file)}
          onCancel={() => {
            setShowImageUpload(false);
            setSelectedProductForImage(null);
          }}
        />
      </Modal>
    </div>
  );
};

// **COMPONENTES AUXILIARES**
const ProductFormSimple = ({ product, onSubmit, onCancel }) => {
  const [formData, setFormData] = useState({
    name: product?.name || '',
    description: product?.description || '',
    priceList1: product?.price_list1?.toString() || '',
    priceList2: product?.price_list2?.toString() || '',
    priceList3: product?.price_list3?.toString() || '',
    stock: product?.stock?.toString() || '',
    barcode: product?.barcode || ''
  });

  const [errors, setErrors] = useState({});
  const [loading, setLoading] = useState(false);

  const validateForm = () => {
    const newErrors = {};

    if (!formData.name.trim()) {
      newErrors.name = 'El nombre es requerido';
    }

    if (!formData.priceList1 || isNaN(formData.priceList1) || parseFloat(formData.priceList1) < 0) {
      newErrors.priceList1 = 'El precio debe ser un número válido mayor a 0';
    }

    if (formData.stock && (isNaN(formData.stock) || parseInt(formData.stock) < 0)) {
      newErrors.stock = 'El stock debe ser un número válido mayor o igual a 0';
    }

    setErrors(newErrors);
    return Object.keys(newErrors).length === 0;
  };

  const handleSubmit = async (e) => {
    e.preventDefault();

    if (!validateForm()) {
      return;
    }

    setLoading(true);
    try {
      const submitData = {
        name: formData.name.trim(),
        description: formData.description.trim(),
        priceList1: parseFloat(formData.priceList1) || 0,
        priceList2: parseFloat(formData.priceList2) || 0,
        priceList3: parseFloat(formData.priceList3) || 0,
        stock: parseInt(formData.stock) || 0,
        barcode: formData.barcode.trim()
      };

      await onSubmit(submitData);
    } catch (error) {
      console.error('Error submitting form:', error);
    } finally {
      setLoading(false);
    }
  };

  const handleChange = (field) => (e) => {
    setFormData(prev => ({
      ...prev,
      [field]: e.target.value
    }));

    if (errors[field]) {
      setErrors(prev => ({
        ...prev,
        [field]: undefined
      }));
    }
  };

  return (
    <form onSubmit={handleSubmit} className="space-y-6">
      <div className="grid grid-cols-1 md:grid-cols-2 gap-6">
        <div className="md:col-span-2">
          <label className="block text-sm font-medium text-gray-700 mb-2">
            Nombre del Producto *
          </label>
          <Input
            value={formData.name}
            onChange={handleChange('name')}
            placeholder="Ingrese el nombre del producto"
            className={`w-full px-3 py-2 border rounded-md focus:outline-none focus:ring-2 focus:ring-indigo-500 ${errors.name ? 'border-red-300' : 'border-gray-300'}`}
          />
          {errors.name && (
            <p className="mt-1 text-sm text-red-600">{errors.name}</p>
          )}
        </div>

        <div className="md:col-span-2">
          <label className="block text-sm font-medium text-gray-700 mb-2">
            Descripción
          </label>
          <textarea
            value={formData.description}
            onChange={handleChange('description')}
            placeholder="Descripción detallada del producto"
            rows={3}
            className="w-full px-3 py-2 border border-gray-300 rounded-md focus:outline-none focus:ring-2 focus:ring-indigo-500 focus:border-indigo-500"
          />
        </div>

        <div>
          <label className="block text-sm font-medium text-gray-700 mb-2">
            Código SAP
          </label>
          <Input
            value={formData.sap_code}
            onChange={handleChange('sap_code')}
            placeholder="Código SAP del producto"
            className="w-full px-3 py-2 border border-gray-300 rounded-md focus:outline-none focus:ring-2 focus:ring-indigo-500"
          />
        </div>

        <div>
          <label className="block text-sm font-medium text-gray-700 mb-2">
            Código de Barras
          </label>
          <Input
            value={formData.barcode}
            onChange={handleChange('barcode')}
            placeholder="Código de barras del producto"
            className="w-full px-3 py-2 border border-gray-300 rounded-md focus:outline-none focus:ring-2 focus:ring-indigo-500"
          />
        </div>

        <div>
          <label className="block text-sm font-medium text-gray-700 mb-2">
            Precio Lista 1 (Principal) *
          </label>
          <Input
            type="number"
            step="0.01"
            min="0"
            value={formData.priceList1}
            onChange={handleChange('priceList1')}
            placeholder="0.00"
            className={`w-full px-3 py-2 border rounded-md focus:outline-none focus:ring-2 focus:ring-indigo-500 ${errors.priceList1 ? 'border-red-300' : 'border-gray-300'}`}
          />
          {errors.priceList1 && (
            <p className="mt-1 text-sm text-red-600">{errors.priceList1}</p>
          )}
        </div>

        <div>
          <label className="block text-sm font-medium text-gray-700 mb-2">
            Precio Lista 2 (Mayorista)
          </label>
          <Input
            type="number"
            step="0.01"
            min="0"
            value={formData.priceList2}
            onChange={handleChange('priceList2')}
            placeholder="0.00"
            className={`w-full px-3 py-2 border rounded-md focus:outline-none focus:ring-2 focus:ring-indigo-500 ${errors.priceList2 ? 'border-red-300' : 'border-gray-300'}`}
          />
          {errors.priceList2 && (
            <p className="mt-1 text-sm text-red-600">{errors.priceList2}</p>
          )}
        </div>

        <div>
          <label className="block text-sm font-medium text-gray-700 mb-2">
            Precio Lista 3 (Especial)
          </label>
          <Input
            type="number"
            step="0.01"
            min="0"
            value={formData.priceList3}
            onChange={handleChange('priceList3')}
            placeholder="0.00"
            className={`w-full px-3 py-2 border rounded-md focus:outline-none focus:ring-2 focus:ring-indigo-500 ${errors.priceList3 ? 'border-red-300' : 'border-gray-300'}`}
          />
          {errors.priceList3 && (
            <p className="mt-1 text-sm text-red-600">{errors.priceList3}</p>
          )}
        </div>

        <div>
          <label className="block text-sm font-medium text-gray-700 mb-2">
            Stock Inicial
          </label>
          <Input
            type="number"
            min="0"
            value={formData.stock}
            onChange={handleChange('stock')}
            placeholder="0"
            className={`w-full px-3 py-2 border rounded-md focus:outline-none focus:ring-2 focus:ring-indigo-500 ${errors.stock ? 'border-red-300' : 'border-gray-300'}`}
          />
          {errors.stock && (
            <p className="mt-1 text-sm text-red-600">{errors.stock}</p>
          )}
        </div>
      </div>

      <div className="flex justify-end space-x-3 pt-6 border-t border-gray-200">
        <Button
          type="button"
          onClick={onCancel}
          disabled={loading}
          className="px-4 py-2 border border-gray-300 rounded-md hover:bg-gray-50 transition-colors duration-200"
        >
          <FiX className="mr-2 w-4 h-4" />
          Cancelar
        </Button>
        <Button
          type="submit"
          disabled={loading}
          className="px-4 py-2 bg-indigo-600 hover:bg-indigo-700 text-white rounded-md transition-colors duration-200 disabled:opacity-50"
        >
          <FiSave className="mr-2 w-4 h-4" />
          {loading ? 'Guardando...' : (product ? 'Actualizar' : 'Crear')} Producto
        </Button>
      </div>
    </form>
  );
};

const ImageUploadSimple = ({ product, onUpload, onCancel }) => {
  const [selectedFile, setSelectedFile] = useState(null);
  const [preview, setPreview] = useState(null);
  const [uploading, setUploading] = useState(false);

  const handleFileSelect = (e) => {
    const file = e.target.files[0];
    if (!file) return;

    // Validar tipo de archivo
    if (!file.type.startsWith('image/')) {
      alert('Por favor selecciona un archivo de imagen válido (JPG, PNG, GIF)');
      return;
    }

    // Validar tamaño (5MB máximo)
    if (file.size > 5 * 1024 * 1024) {
      alert('El archivo es demasiado grande. Tamaño máximo: 5MB');
      return;
    }

    setSelectedFile(file);

    // Crear preview
    const reader = new FileReader();
    reader.onload = (e) => {
      setPreview(e.target.result);
    };
    reader.readAsDataURL(file);
  };

  const handleUpload = async () => {
    if (!selectedFile) return;

    setUploading(true);
    try {
      await onUpload(selectedFile);
      // El modal se cerrará desde el componente padre si la subida es exitosa
    } catch (error) {
      console.error('Error uploading image:', error);
      alert('Error al subir la imagen. Por favor intenta nuevamente.');
    } finally {
      setUploading(false);
    }
  };

  const handleDragOver = (e) => {
    e.preventDefault();
    e.stopPropagation();
  };

  const handleDrop = (e) => {
    e.preventDefault();
    e.stopPropagation();

    const file = e.dataTransfer.files[0];
    if (file) {
      const fakeEvent = { target: { files: [file] } };
      handleFileSelect(fakeEvent);
    }
  };

  const handleRemoveFile = () => {
    setSelectedFile(null);
    setPreview(null);
  };

  return (
    <div className="space-y-6">
      {/* Información del producto */}
      <div className="bg-gray-50 p-4 rounded-lg">
        <h3 className="font-medium text-gray-900">{product?.name}</h3>
        <p className="text-sm text-gray-600">
          Código: {product?.sap_code || product?.code || product?.product_id}
        </p>
        {product?.image_url && (
          <div className="mt-2">
            <p className="text-sm text-gray-600 mb-2">Imagen actual:</p>
            <ProductImage
              src={product.image_url}
              alt={product.name}
              productId={product.product_id}
              className="h-16 w-16 rounded-md"
            />
          </div>
        )}
      </div>

      {/* Área de drag & drop */}
      <div
        onDragOver={handleDragOver}
        onDrop={handleDrop}
        className="border-2 border-dashed border-gray-300 rounded-lg p-8 text-center hover:border-indigo-400 transition-colors cursor-pointer"
      >
        {preview ? (
          <div className="space-y-4">
            <img
              src={preview}
              alt="Preview"
              className="max-h-64 max-w-full mx-auto rounded-lg shadow-md"
            />
            <div className="flex justify-center space-x-2">
              <Button
                type="button"
                onClick={handleRemoveFile}
                className="px-3 py-1 text-sm border border-gray-300 rounded-md hover:bg-gray-50 transition-colors"
              >
                <FiX className="mr-1 w-3 h-3" />
                Cambiar imagen
              </Button>
            </div>
          </div>
        ) : (
          <div className="space-y-4">
            <FiImage className="mx-auto w-12 h-12 text-gray-400" />
            <div>
              <p className="text-lg font-medium text-gray-900">
                Selecciona una imagen
              </p>
              <p className="text-sm text-gray-600">
                Arrastra y suelta aquí, o haz clic para seleccionar
              </p>
              <p className="text-xs text-gray-500 mt-2">
                Formatos soportados: PNG, JPG, GIF (máximo 5MB)
              </p>
            </div>
            <Button
              type="button"
              onClick={() => document.querySelector('input[type="file"]').click()}
              className="px-4 py-2 border border-gray-300 rounded-md hover:bg-gray-50 transition-colors"
            >
              <FiUpload className="mr-2 w-4 h-4" />
              Seleccionar Archivo
            </Button>
          </div>
        )}
      </div>

      {/* Input file oculto */}
      <input
        type="file"
        accept="image/*"
        onChange={handleFileSelect}
        className="hidden"
      />

      {/* Información del archivo seleccionado */}
      {selectedFile && (
        <div className="bg-blue-50 p-3 rounded-lg border border-blue-200">
          <div className="flex items-center justify-between">
            <div>
              <p className="text-sm font-medium text-blue-900">
                {selectedFile.name}
              </p>
              <p className="text-xs text-blue-700">
                {(selectedFile.size / 1024 / 1024).toFixed(2)} MB • {selectedFile.type}
              </p>
            </div>
            <FiCheck className="text-blue-600 w-5 h-5" />
          </div>
        </div>
      )}

      {/* Botones de acción */}
      <div className="flex justify-end space-x-3 pt-4 border-t border-gray-200">
        <Button
          type="button"
          onClick={onCancel}
          disabled={uploading}
          className="px-4 py-2 border border-gray-300 rounded-md hover:bg-gray-50 transition-colors"
        >
          <FiX className="mr-2 w-4 h-4" />
          Cancelar
        </Button>
        <Button
          type="button"
          onClick={handleUpload}
          disabled={!selectedFile || uploading}
          className="px-4 py-2 bg-indigo-600 hover:bg-indigo-700 text-white rounded-md transition-colors disabled:opacity-50 disabled:cursor-not-allowed"
        >
          {uploading ? (
            <>
              <div className="animate-spin rounded-full h-4 w-4 border-b-2 border-white mr-2"></div>
              Subiendo imagen...
            </>
          ) : (
            <>
              <FiUpload className="mr-2 w-4 h-4" />
              Subir Imagen
            </>
          )}
        </Button>
      </div>
    </div>
  );
};

export default Products;<|MERGE_RESOLUTION|>--- conflicted
+++ resolved
@@ -261,30 +261,18 @@
   const calculateTaxByProduct = (orderDetails) => {
     let ivaTotal = 0;
     let impuestoSaludableTotal = 0;
-<<<<<<< HEAD
-    
+
     orderDetails.forEach(detail => {
       const itemSubtotal = detail.quantity * detail.unit_price;
       const product = products.find(p => p.product_id === parseInt(detail.product_id));
-      
-=======
-
-    orderDetails.forEach(detail => {
-      const itemSubtotal = detail.quantity * detail.unit_price;
-      const product = products.find(p => p.product_id === parseInt(detail.product_id));
-
->>>>>>> 7d8635c4
+
       if (product && product.has_impuesto_saludable) {
         impuestoSaludableTotal += itemSubtotal * IMPUESTO_SALUDABLE_RATE;
       } else {
         ivaTotal += itemSubtotal * IVA_RATE;
       }
     });
-<<<<<<< HEAD
-    
-=======
-
->>>>>>> 7d8635c4
+
     return { ivaTotal, impuestoSaludableTotal };
   };
 
@@ -294,35 +282,19 @@
 
   const calculateShipping = (subtotal, totalTaxes) => {
     const subtotalWithTaxes = subtotal + totalTaxes;
-<<<<<<< HEAD
-    
+
     if (subtotalWithTaxes < MIN_ORDER_AMOUNT) {
       return null; // No se aplica flete si está por debajo del mínimo
     }
-    
+
     if (subtotalWithTaxes >= SHIPPING_FREE_LIMIT) {
       return 0; // Envío gratis
     }
-    
+
     if (subtotalWithTaxes >= SHIPPING_LIMIT) {
       return SHIPPING_CHARGE; // Costo de envío con impuestos incluidos
     }
-    
-=======
-
-    if (subtotalWithTaxes < MIN_ORDER_AMOUNT) {
-      return null; // No se aplica flete si está por debajo del mínimo
-    }
-
-    if (subtotalWithTaxes >= SHIPPING_FREE_LIMIT) {
-      return 0; // Envío gratis
-    }
-
-    if (subtotalWithTaxes >= SHIPPING_LIMIT) {
-      return SHIPPING_CHARGE; // Costo de envío con impuestos incluidos
-    }
-
->>>>>>> 7d8635c4
+
     return null;
   };
 
