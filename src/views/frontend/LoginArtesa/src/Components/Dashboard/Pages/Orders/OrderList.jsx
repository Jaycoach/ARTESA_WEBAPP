--- conflicted
+++ resolved
@@ -8,11 +8,7 @@
 import API from '../../../../api/config';
 
 const OrderList = ({ canCreateValidation, onCreateOrderClick }) => {
-<<<<<<< HEAD
-  const { user } = useAuth();
-=======
   const { user, branch, authType, isAuthenticated } = useAuth();
->>>>>>> 7d8635c4
   const { userStatus, error: userError, refresh: refreshUserStatus } = useUserActivation(); // NUEVO
   const [orders, setOrders] = useState([]);
   const [isLoading, setIsLoading] = useState(true);
