import React, { useState, useEffect } from "react";
import { useNavigate, useParams, Link, useSearchParams } from "react-router-dom";
import { useRecaptcha } from "../../hooks/useRecaptcha";
import { useFormValidation } from "../../hooks/useFormValidation";
import { useError } from "../../context/ErrorContext";
import { useAuth } from "../../hooks/useAuth"; // ✅ AGREGAR
import { AUTH_TYPES } from "../../constants/AuthTypes"; // ✅ AGREGAR
import FormErrorMessage from "../ui/FormErrorMessage";
import img from "../../LoginsAssets/principal_img.gif";
import logo from "../../LoginsAssets/logo_artesa_new.png";
import { BsFillShieldLockFill, BsBuilding } from "react-icons/bs";
import { TiArrowRightOutline } from "react-icons/ti";
import { FaLock, FaEye, FaEyeSlash } from "react-icons/fa";

const ResetPassword = () => {
  const { token } = useParams();
  const navigate = useNavigate();
  const [searchParams] = useSearchParams();

  // ✅ DETECTAR TIPO DESDE URL
  const userType = searchParams.get('type') === 'branch' ? AUTH_TYPES.BRANCH : AUTH_TYPES.USER;
  const isBranchReset = userType === AUTH_TYPES.BRANCH;

  const { generateRecaptchaToken, error: recaptchaError, isRecaptchaReady } = useRecaptcha();
  const { values, setValues } = useFormValidation({ newPassword: '', confirmPassword: '' });
  const { errors, setFieldError, clearFieldError, clearAllErrors } = useError();

  // ✅ USAR FUNCIONES DEL AUTHCONTEXT
  const { resetPassword, resetBranchPassword } = useAuth();

  const [loading, setLoading] = useState(false);
  const [generalError, setGeneralError] = useState('');
  const [successMessage, setSuccessMessage] = useState('');
  const [showPassword, setShowPassword] = useState(false);
  const [showConfirmPassword, setShowConfirmPassword] = useState(false);

  // ✅ VERIFICAR TOKEN AL CARGAR
  useEffect(() => {
    if (!token) {
      setGeneralError('Token de restablecimiento no válido');
      setTimeout(() => navigate('/login'), 3000);
    }
  }, [token, navigate]);

  const handleChange = e => {
    const { id, value } = e.target;
    setValues({ ...values, [id]: value });
    if (errors[id]) clearFieldError(id);
    if (successMessage) setSuccessMessage('');
    if (generalError) setGeneralError('');
  };

  const handleBlur = e => {
    const { id, value } = e.target;
    let error = null;
    if (id === 'newPassword') {
      if (!value.trim()) error = 'La contraseña es requerida';
      else if (value.length < 8) error = 'La contraseña debe tener al menos 8 caracteres';
    } else if (id === 'confirmPassword') {
      if (!value.trim()) error = 'Debe confirmar la contraseña';
      else if (value !== values.newPassword) error = 'Las contraseñas no coinciden';
    }
    if (error) setFieldError(id, error);
    else clearFieldError(id);
  };

  const handleSubmit = async e => {
    e.preventDefault();
    clearAllErrors();
    setGeneralError('');
    setSuccessMessage('');

    let valid = true;
    if (!values.newPassword.trim()) {
      setFieldError('newPassword', 'La contraseña es requerida');
      valid = false;
    } else if (values.newPassword.length < 8) {
      setFieldError('newPassword', 'La contraseña debe tener al menos 8 caracteres');
      valid = false;
    }
    if (!values.confirmPassword.trim()) {
      setFieldError('confirmPassword', 'Debe confirmar la contraseña');
      valid = false;
    } else if (values.confirmPassword !== values.newPassword) {
      setFieldError('confirmPassword', 'Las contraseñas no coinciden');
      valid = false;
    }

    if (!valid) return;

    setLoading(true);

    try {
<<<<<<< HEAD
      // Generar token de reCAPTCHA
      console.log("Generando token reCAPTCHA para reset_password");
      // CRÍTICO: Generar token justo antes del envío para evitar expiración
      console.log('[RESET] Generando token reCAPTCHA justo antes del envío...');
      const recaptchaToken = await generateRecaptchaToken('reset_password');
      console.log('[RESET] Token reCAPTCHA obtenido:', recaptchaToken ? 'OK' : 'FAILED');
=======
      // ✅ TOKEN DIFERENCIADO POR TIPO
      const actionType = isBranchReset ? 'branch_reset_password' : 'reset_password';
      const recaptchaToken = await generateRecaptchaToken(actionType);
>>>>>>> 7d8635c4

      if (!recaptchaToken) {
        setGeneralError(recaptchaError || 'Error en la verificación de seguridad.');
        setLoading(false);
        return;
      }

      console.log(`🔄 Restableciendo contraseña ${isBranchReset ? 'BRANCH' : 'USER'}`);

      let result;

      // ✅ USAR FUNCIÓN CORRECTA SEGÚN TIPO
      if (isBranchReset) {
        result = await resetBranchPassword(token, values.newPassword);
      } else {
        result = await resetPassword(token, values.newPassword, recaptchaToken);
      }

      if (result.success !== false) {
        const successMsg = result.message || `Contraseña ${isBranchReset ? 'de sucursal' : ''} restablecida con éxito.`;
        setSuccessMessage(successMsg);
        console.log(`✅ Reset ${isBranchReset ? 'Branch' : 'User'} exitoso`);

        // ✅ REDIRECCIÓN DIFERENCIADA
        setTimeout(() => {
          navigate('/login', {
            state: {
              message: `Contraseña ${isBranchReset ? 'de sucursal' : ''} actualizada. Ya puedes iniciar sesión.`,
              type: isBranchReset ? 'branch' : 'user'
            }
          });
        }, 2000);
      } else {
        throw new Error(result.error || `Error al restablecer contraseña${isBranchReset ? ' de sucursal' : ''}`);
      }

    } catch (error) {
      console.error(`❌ Error reset ${isBranchReset ? 'Branch' : 'User'}:`, error);
      const errorMessage = error.response?.data?.message || error.message ||
        `No se pudo restablecer la contraseña${isBranchReset ? ' de sucursal' : ''}. Intenta de nuevo.`;
      setGeneralError(errorMessage);
    } finally {
      setLoading(false);
    }
  };

  return (
    <div className="min-h-screen flex items-center justify-center bg-[#7a8fa2]">
      <div
        className={`
          flex flex-col md:flex-row w-full
          max-w-full md:max-w-4xl xl:max-w-5xl
          min-h-[520px] md:min-h-[560px] bg-white
          rounded-none md:rounded-2xl
          md:shadow-2xl md:border transition-all duration-200
          overflow-hidden
        `}
      >
        {/* Lado Imagen */}
        <div className={`
          hidden md:flex md:w-1/2 relative
          min-h-[560px]
          bg-[#d4dae4]
          rounded-none md:rounded-l-2xl
          overflow-hidden
        `}>
          <img
            src={img}
            alt="Reset Visual"
            className="absolute inset-0 w-full h-full object-cover"
            draggable={false}
          />
        </div>

        {/* Formulario */}
        <div className={`
          flex flex-1 items-center justify-center py-8 px-4 sm:px-8 md:px-10 lg:px-16 bg-white
          rounded-none md:rounded-r-2xl
        `}>
          <div className="w-full max-w-[410px] mx-auto">
            {/* ✅ LOGO Y TÍTULOS DIFERENCIADOS */}
            <div className="text-center mb-6">
              <img src={logo} alt="Artesa Logo" className="h-14 mb-4 mx-auto" />
              <div className="flex items-center justify-center mb-2">
                {isBranchReset ? (
                  <BsBuilding className="text-2xl text-blue-500 mr-2" />
                ) : (
                  <FaLock className="text-2xl text-blue-500 mr-2" />
                )}
                <h2 className="font-semibold text-xl text-gray-800">
                  Restablecer Contraseña {isBranchReset ? 'de Sucursal' : ''}
                </h2>
              </div>
              <p className="text-sm text-gray-500">
                Ingresa tu nueva contraseña{isBranchReset ? ' de sucursal' : ''} para continuar
              </p>

              {/* ✅ INDICADOR DE TIPO */}
              {isBranchReset && (
                <div className="mt-2 inline-flex items-center px-2 py-1 bg-blue-100 text-blue-700 text-xs rounded-full">
                  <BsBuilding className="w-3 h-3 mr-1" />
                  Cuenta de Sucursal
                </div>
              )}
            </div>

            {/* ✅ MENSAJES CON CONTEXTO */}
            {generalError && (
              <div className="mb-3 w-full bg-red-50 border border-red-200 text-red-700 rounded px-3 py-2 flex items-center text-xs">
                <BsFillShieldLockFill className="mr-2 text-red-400" />
                {generalError}
              </div>
            )}

            {successMessage && (
              <div className="mb-3 w-full bg-green-50 border border-green-200 text-green-700 rounded px-3 py-2 flex items-center text-xs">
                {isBranchReset ? (
                  <BsBuilding className="mr-2 text-green-400" />
                ) : (
                  <BsFillShieldLockFill className="mr-2 text-green-400" />
                )}
                {successMessage}
              </div>
            )}

            <form onSubmit={handleSubmit} className="w-full space-y-4">
              {/* Nueva contraseña */}
              <div>
                <label className="block text-xs font-medium text-gray-600 mb-1" htmlFor="newPassword">
                  Nueva Contraseña{isBranchReset ? ' de Sucursal' : ''} *
                </label>
                <div className="relative">
                  <FaLock className="absolute left-3 top-1/2 -translate-y-1/2 text-gray-400 h-4 w-4" />
                  <input
                    id="newPassword"
                    type={showPassword ? "text" : "password"}
                    value={values.newPassword}
                    onChange={handleChange}
                    onBlur={handleBlur}
                    required
                    autoComplete="new-password"
                    placeholder="Mínimo 8 caracteres"
                    className={`pl-10 pr-9 py-2 w-full rounded-lg border text-sm outline-none bg-[#f6db8e] focus:ring-2 focus:ring-[#478090] 
                      ${errors.newPassword ? "border-red-300" : "border-gray-300"}
                    `}
                    disabled={loading}
                  />
                  <button
                    type="button"
                    tabIndex={-1}
                    className="absolute top-1/2 right-3 -translate-y-1/2"
                    onClick={() => setShowPassword(v => !v)}
                    aria-label="Mostrar u ocultar contraseña"
                  >
                    {showPassword
                      ? <FaEyeSlash className="h-4 w-4 text-gray-400" />
                      : <FaEye className="h-4 w-4 text-gray-400" />}
                  </button>
                </div>
                <FormErrorMessage message={errors.newPassword} />
              </div>

              {/* Confirmar contraseña */}
              <div>
                <label className="block text-xs font-medium text-gray-600 mb-1" htmlFor="confirmPassword">
                  Confirmar Contraseña *
                </label>
                <div className="relative">
                  <BsFillShieldLockFill className="absolute left-3 top-1/2 -translate-y-1/2 text-gray-400 h-4 w-4" />
                  <input
                    id="confirmPassword"
                    type={showConfirmPassword ? "text" : "password"}
                    value={values.confirmPassword}
                    onChange={handleChange}
                    onBlur={handleBlur}
                    required
                    autoComplete="new-password"
                    placeholder="Repetir contraseña"
                    className={`pl-10 pr-9 py-2 w-full rounded-lg border text-sm outline-none bg-[#f6db8e] focus:ring-2 focus:ring-[#478090]
                      ${errors.confirmPassword ? "border-red-300" : "border-gray-300"}
                    `}
                    disabled={loading}
                  />
                  <button
                    type="button"
                    tabIndex={-1}
                    className="absolute top-1/2 right-3 -translate-y-1/2"
                    onClick={() => setShowConfirmPassword(v => !v)}
                    aria-label="Mostrar u ocultar contraseña"
                  >
                    {showConfirmPassword
                      ? <FaEyeSlash className="h-4 w-4 text-gray-400" />
                      : <FaEye className="h-4 w-4 text-gray-400" />}
                  </button>
                </div>
                <FormErrorMessage message={errors.confirmPassword} />
              </div>

              {/* ✅ SUBMIT BUTTON DIFERENCIADO */}
              <button
                type="submit"
                disabled={loading || !isRecaptchaReady}
                className={`
                  w-full mt-2 flex items-center justify-center py-2 rounded-lg font-semibold text-white border-0 transition-all
                  ${loading || !isRecaptchaReady
                    ? 'bg-gray-300 cursor-not-allowed'
                    : 'bg-[#478090] hover:bg-[#38667c]'}
                `}
              >
                {loading ? (
                  <>
                    <svg className="animate-spin -ml-1 mr-2 h-4 w-4 text-white" viewBox="0 0 24 24">
                      <circle className="opacity-25" cx="12" cy="12" r="10" stroke="currentColor" strokeWidth="4"></circle>
                      <path className="opacity-75" fill="currentColor" d="M4 12a8 8 0 018-8V0C5.373 0 0 5.373 0 12h4zm2 5.291A7.962 7.962 0 014 12H0c0 3.042 1.135 5.824 3 7.938l3-2.647z"></path>
                    </svg>
                    Restableciendo...
                  </>
                ) : (
                  <>
                    Completar Restablecimiento{isBranchReset ? ' de Sucursal' : ''}
                    <TiArrowRightOutline className="ml-2 h-4 w-4" />
                  </>
                )}
              </button>
            </form>

            {/* Link volver */}
            <div className="w-full mt-4 text-center">
              <Link to="/login" className="text-sm text-[#215174] hover:underline font-medium">
                ← Volver al inicio de sesión
              </Link>
            </div>

            {/* ✅ INFORMACIÓN DE SEGURIDAD DIFERENCIADA */}
            <div className="w-full mt-4 px-3 py-2 text-[11px] bg-[#f3f4f6] border border-blue-100 text-blue-900 rounded-lg leading-tight">
              {isBranchReset ? (
                <BsBuilding className="inline mr-1 text-blue-400" />
              ) : (
                <BsFillShieldLockFill className="inline mr-1 text-blue-400" />
              )}
              <span className="font-semibold">Debe tener al menos 8 caracteres.</span>
              Usa letras, números y símbolos. Este enlace{isBranchReset ? ' de sucursal' : ''} expirará tras su primer uso.
            </div>
          </div>
        </div>
      </div>
    </div>
  );
};

export default ResetPassword;<|MERGE_RESOLUTION|>--- conflicted
+++ resolved
@@ -91,18 +91,9 @@
     setLoading(true);
 
     try {
-<<<<<<< HEAD
-      // Generar token de reCAPTCHA
-      console.log("Generando token reCAPTCHA para reset_password");
-      // CRÍTICO: Generar token justo antes del envío para evitar expiración
-      console.log('[RESET] Generando token reCAPTCHA justo antes del envío...');
-      const recaptchaToken = await generateRecaptchaToken('reset_password');
-      console.log('[RESET] Token reCAPTCHA obtenido:', recaptchaToken ? 'OK' : 'FAILED');
-=======
       // ✅ TOKEN DIFERENCIADO POR TIPO
       const actionType = isBranchReset ? 'branch_reset_password' : 'reset_password';
       const recaptchaToken = await generateRecaptchaToken(actionType);
->>>>>>> 7d8635c4
 
       if (!recaptchaToken) {
         setGeneralError(recaptchaError || 'Error en la verificación de seguridad.');
