--- conflicted
+++ resolved
@@ -1,4 +1,3 @@
-<<<<<<< HEAD
 import React from 'react';
 import { useNavigate } from 'react-router-dom';
 import '../../App.scss';
@@ -303,311 +302,4 @@
   );
 };
 
-export default Home;
-=======
-import React from 'react';
-import { useNavigate } from 'react-router-dom';
-import '../../App.scss';
-import imgLogo1 from "../../LoginsAssets/logo_artesa_alt.png";
-import imgBanner from "../../LoginsAssets/Banner_.png";
-import imgBanBeneficios from "../../LoginsAssets/Banner_Beneficios.png";
-import imgVenta1 from "../../LoginsAssets/Compra_1.png";
-import imgVenta2 from "../../LoginsAssets/Compra_2.png";
-import imgVenta3 from "../../LoginsAssets/Compra_3.png";
-
-const Home = () => {
-
-  const navigate = useNavigate();
-
-  return (
-    <div className="bg-gray-100 min-h-screen font-montserrat">
-
-
-{/* Header */}      
-<div className="bg-sky-700 py-4 text-white text-center font-bold text-sm md:text-lg shadow-md">
-  <span className="block">PIDE TU DOMICILIO ARTESA AQUÍ</span>
-</div>
-
-<header className="bg-white py-6 px-12 md:px-24 text-black font-bold text-sm md:text-lg flex items-center justify-center shadow-md gap-2">
-
-  {/* Barra de búsqueda más compacta */}
-  <div className="w-1/3 flex justify-center">
-    <div className="flex items-center bg-white rounded-lg px-3 py-2 shadow-md w-full max-w-[300px]">
-      <input 
-        type="text" 
-        placeholder="¿Tengo antojos de...?" 
-        className="bg-transparent focus:outline-none text-gray-800 w-full text-xs"
-      />
-      <button className="ml-1 text-gray-600 hover:text-gray-800">
-        🔍
-      </button>
-    </div>
-  </div>
-
-  {/* Logo más centrado y con padding ajustado */}
-  <div className="w-1/3 flex justify-center">
-    <img src={imgLogo1} alt="Panadería Logo" className="h-14 md:h-16" />
-  </div>
-
-  {/* Eslogan centrado con más padding lateral */}
-  <div className="w-1/3 flex justify-center">
-    <span className="text-xs md:text-sm text-center">Un mundo de PAN por descubrir</span>
-  </div>
-
-</header>
-
-
-
-
-
-<div className="bg-sky-100 p-6">
-  {/* Navegación centrada en horizontal con más separación */}
-  <nav className="flex justify-center items-center gap-16 text-lg text-white font-semibold">
-    <a href="#productos" className="hover:text-orange-500 transition-colors duration-300">Productos</a>
-    <a href="#blog" className="hover:text-orange-500 transition-colors duration-300">Blog</a>
-    <a href="#contacto" className="hover:text-orange-500 transition-colors duration-300">Contacto</a>
-    <a href='/original-home' className="hover:text-orange-500 transition-colors duration-300">Iniciar sesión</a>
-  </nav>
-</div>
-
-
-      
- {/* Sección publicidad */}
- <section className="bg-white p-10 rounded-lg shadow-lg flex justify-center items-center">
-    <img 
-      src={imgBanner}
-      alt="Imagen destacada" 
-      className="max-w-full h-auto"
-    />
-  </section>
-
-
-
- {/* Sección beneficios */}
- <section className="bg-white rounded-lg shadow-lg flex justify-center items-center">
-    <img 
-      src={imgBanBeneficios}
-      alt="Imagen destacada" 
-      className="max-w-full h-auto"
-    />
-  </section>
-  
-
-{/* Main Content */}
-      <main className="container mx-auto p-6">
-        
-
-      <section className="container mx-auto p-4 sm:p-6 flex flex-nowrap overflow-x-auto snap-x snap-mandatory gap-5 py-8 sm:py-12">
-    {[
-      { 
-        titulo: "Panadería Gourmet", 
-        descripcion: "Pan artesanal con ingredientes frescos y naturales.",
-        estrellas: 5,
-        img: "https://source.unsplash.com/400x400/?bread"
-      },
-      { 
-        titulo: "Repostería Fina", 
-        descripcion: "Postres exquisitos con recetas tradicionales.",
-        estrellas: 5,
-        img: "https://source.unsplash.com/400x400/?cake"
-      },
-      { 
-        titulo: "Pastelería Exclusiva", 
-        descripcion: "Deliciosos pasteles para cada ocasión especial.",
-        estrellas: 5,
-        img: "https://source.unsplash.com/400x400/?pastry"
-      },
-      { 
-        titulo: "Bollería Artesanal", 
-        descripcion: "Bollos y panes con recetas tradicionales de calidad.",
-        estrellas: 5,
-        img: "https://source.unsplash.com/400x400/?bakery"
-      }
-    ].map((producto, index) => (
-      <div 
-        key={index} 
-        className="bg-white shadow-lg rounded-lg overflow-hidden min-w-[28%] sm:min-w-[16%] md:min-w-[11%] transition transform hover:scale-105 flex-shrink-0 snap-center"
-      >
-        
-        {/* Primera Fila: Imagen de Fondo (más alta) */}
-        <div 
-          className="w-full h-48 bg-orange-500 bg-cover bg-center" 
-          style={{ backgroundImage: `url(${producto.img})` }}
-        ></div>
-
-        {/* Segunda Fila: Contenido con más Padding */}
-        <div className="p-5 sm:p-7 text-center">
-          <h3 className="text-xs sm:text-sm font-semibold text-gray-800">{producto.titulo}</h3>
-          <p className="text-gray-600 mt-2 text-xs line-clamp-2">{producto.descripcion}</p>
-
-          {/* Estrellas de valoración */}
-          <div className="flex justify-center mt-3">
-            {[...Array(producto.estrellas)].map((_, i) => (
-              <span key={i} className="text-yellow-500 text-xs sm:text-lg">⭐</span>
-            ))}
-          </div>
-
-          {/* Botones alineados */}
-          <div className="mt-6 flex justify-center gap-3">
-            <button className="bg-white border border-gray-300 text-gray-800 px-3 sm:px-4 py-2 text-xs sm:text-sm rounded-lg hover:bg-gray-200 transition">
-              Detalles
-            </button>
-            <button className="bg-sky-700 text-white px-3 sm:px-4 py-2 text-xs sm:text-sm rounded-lg hover:bg-blue-600 transition">
-              Añadir
-            </button>
-          </div>
-        </div>
-
-      </div>
-    ))}
-  </section>
-       
-
-    
-{/* VENTA ONLINE Section */}
-<section className="bg-orange-300 p-8 rounded-lg shadow-lg text-center flex flex-col items-center">
-          <h2 className="text-3xl font-semibold text-black">Productos pasteleros de alta calidad</h2>
-          <p className="mt-2 text-black">Programa tu pedido en línea con transporte seguro y pago confiable.</p>
-          <button
-          onClick={() => navigate('/original-home')} 
-          className="mt-4 bg-orange-500 text-white px-6 py-3 rounded-lg shadow-md hover:bg-orange-600 transition">
-         Realizar Pedido
-        </button>
-        </section>
-
-{/*SECCION LUGARES */}
-    <section className="container mx-auto p-6 flex gap-6 overflow-x-auto md:justify-center flex-nowrap">
-      {[
-        { 
-          titulo: "Lugar 1", 
-          descripcion: "Artesa Panadería Cedritos",
-          mapa: "https://maps.google.com/?q=Lugar+1"
-        },
-        { 
-          titulo: "Lugar 2", 
-          descripcion: "Artesa Panadería Colina",
-          mapa: "https://maps.google.com/?q=Lugar+2"
-        },
-        { 
-          titulo: "Lugar 3", 
-          descripcion: "Artesa Panadería Santa Paula",
-          mapa: "https://maps.google.com/?q=Lugar+3"
-        }
-      ].map((lugar, index) => (
-        <div 
-          key={index} 
-          className="bg-sky-700 text-white shadow-lg rounded-lg w-64 h-64 flex flex-col justify-between p-6 flex-shrink-0"
-        >
-          {/* Título */}
-          <h3 className="text-xl font-bold text-center">{lugar.titulo}</h3>
-
-          {/* Descripción */}
-          <p className="text-center text-sm">{lugar.descripcion}</p>
-
-          {/* Botón de Ver Ubicación */}
-          <div className="flex justify-center">
-            <a 
-              href={lugar.mapa} 
-              target="_blank" 
-              rel="noopener noreferrer"
-              className="bg-white text-sky-600 px-4 py-2 text-lg font-semibold rounded-lg border border-white hover:bg-gray-200 transition"
-            >
-              Ver Ubicación
-            </a>
-          </div>
-        </div>
-      ))}
-    </section>
-
-  </main>
-
-  <hr />
-      
-
-
-
-{/* Pie de Página */}
-<footer id="contacto" className="bg-gray-800 text-white p-6 text-center mt-10">
-
-
-{/* Footer */}
-
-<section className="container mx-auto p-6 text-white">
-  
-  {/* Contenedor de la tabla sin encabezado */}
-  <div className="overflow-x-auto">
-    <table className="w-full border-collapse text-left">
-      <tbody>
-        <tr className="align-top">
-          {/* Primera Columna - Color Morado SIN TEXTO */}
-          <td className="p-4 w-1/6 "></td>
-
-          {/* Segunda Columna - Color Gris */}
-          <td className="p-4 w-1/6">
-            <h3 className="text-xl font-semibold">Servicios</h3>
-            <ul className="mt-2 space-y-1">
-              <li>Envíos</li>
-              <li>Pedidos Especiales</li>
-              <li>Facturación</li>
-              <li>Atención al Cliente</li>
-            </ul>
-          </td>
-
-          {/* Columna 3 */}
-          <td className="p-4 w-1/6">
-            <h3 className="text-xl font-semibold">Nosotros</h3>
-            <ul className="mt-2 space-y-1">
-              <li>Historia</li>
-              <li>Equipo</li>
-              <li>Valores</li>
-              <li>Ubicaciones</li>
-            </ul>
-          </td>
-
-          {/* Columna 4 */}
-          <td className="p-4 w-1/6">
-            <h3 className="text-xl font-semibold">Contacto</h3>
-            <ul className="mt-2 space-y-1">
-              <li>Teléfono</li>
-              <li>Email</li>
-              <li>WhatsApp</li>
-              <li>Soporte Técnico</li>
-            </ul>
-          </td>
-
-  
-
-          {/* Columna 5 */}
-          <td className="p-4 w-1/6">
-            <h3 className="text-xl font-semibold">Ubicación</h3>
-            <ul className="mt-2 space-y-1">
-              <li>Bogotá, Colombia</li>
-              <li>Carrera 35 # 17a - 61</li>
-              <li>Código Postal 11001</li>
-              <li>Colombia</li>
-            </ul>
-          </td>
-        </tr>
-      </tbody>
-    </table>
-  </div>
-
-</section>
-  
-
-
-
-  
-  <div className="flex flex-nowrap gap-4 mt-4">
-  <p>Contacto: Carrera 35 # 17a - 61 Bogotá, Colombia</p>
-    <a href="#" className="text-white hover:text-secondary-color">Facebook</a>
-    <a href="#" className="text-white hover:text-secondary-color">Instagram</a>
-    <a href="#" className="text-white hover:text-secondary-color">WhatsApp</a>
-  </div>
-</footer>
-    </div>
-  );
-};
-
-export default Home;
->>>>>>> abc67edd
+export default Home;