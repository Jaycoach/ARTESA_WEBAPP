--- conflicted
+++ resolved
@@ -1,4 +1,3 @@
-<<<<<<< HEAD
 import React, { useState } from 'react';
 import { useNavigate } from 'react-router-dom';
 import './Home.scss';
@@ -56,63 +55,4 @@
   );
 };
 
-=======
-import React, { useState } from 'react';
-import { useNavigate } from 'react-router-dom';
-import './Home.scss';
-import btn_home_1 from '../../HomeAssets/btn_home_1.png';
-import btn_home_2 from '../../HomeAssets/btn_home_2.png';
-import Login from '../Login/Login';
-
-const Home = () => {
-  const navigate = useNavigate();
-  const user = null;
-  const handleNavigation = (path) => {
-    navigate(path);
-  };
-  return (
-    <div className="home-container">
-      <header className="hero-section">
-        <div className="hero-content">
-          <h1>Bienvenido a ARTESA</h1>
-          <p>Sistema de gestión de pedidos</p>
-        </div>
-      </header>
-
-      <main className="main-content">
-        <section className="user-selection">
-          <div className="selection-card">
-            <h2>¿Eres Cliente?</h2>
-            <p>Ingresa a nuestra pagina web!</p>
-            <img src={btn_home_1} className="client-image" alt="Cliente Artesa" />
-            <button 
-              className="artesa-btn primary"
-              onClick={() => handleNavigation('/')}
-            >
-              {user ? 'Ir al Home' : 'Acceder como Cliente'}
-            </button>
-          </div>
-
-          <div className="selection-card">
-            <h2>¿Eres Empresa?</h2>
-            <p>Portal Pedidos Institucional</p>
-            <img src={btn_home_2} className="Institucion-image" alt="Institucion Artesa" />
-            <button 
-              className="artesa-btn primary"
-              onClick={() => handleNavigation('/login')}
-            >
-              {user ? 'Ir al Login' : 'Acceder como Empresa'}
-            </button>
-          </div>
-        </section>
-
-        <div className="legal-notice">
-          <p>Creado para LA ARTESA ®2025</p>
-        </div>
-      </main>
-    </div>
-  );
-};
-
->>>>>>> abc67edd
 export default Home;